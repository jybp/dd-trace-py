# -*- coding: utf-8 -*-
import json

import flask
from flask import abort
from flask import jsonify
from flask import make_response
import mock
import werkzeug

from ddtrace import appsec
from ddtrace.constants import ANALYTICS_SAMPLE_RATE_KEY
from ddtrace.contrib.flask.patch import flask_version
from ddtrace.ext import http
from ddtrace.internal.compat import PY2
from ddtrace.propagation.http import HTTP_HEADER_PARENT_ID
from ddtrace.propagation.http import HTTP_HEADER_TRACE_ID
from tests.utils import assert_is_measured
from tests.utils import assert_span_http_status_code

from . import BaseFlaskTestCase


base_exception_name = "builtins.Exception"
if PY2:
    base_exception_name = "exceptions.Exception"


class FlaskRequestTestCase(BaseFlaskTestCase):
    def test_request(self):
        """
        When making a request
            We create the expected spans
        """

        @self.app.route("/")
        def index():
            return "Hello Flask", 200

        res = self.client.get("/")
        self.assertEqual(res.status_code, 200)
        self.assertEqual(res.data, b"Hello Flask")

        spans = self.get_spans()
        self.assertEqual(len(spans), 8)

        # Assert the order of the spans created
        self.assertListEqual(
            [
                "flask.request",
                "flask.try_trigger_before_first_request_functions",
                "flask.preprocess_request",
                "flask.dispatch_request",
                "tests.contrib.flask.test_request.index",
                "flask.process_response",
                "flask.do_teardown_request",
                "flask.do_teardown_appcontext",
            ],
            [s.name for s in spans],
        )

        # Assert span services
        for span in spans:
            self.assertEqual(span.service, "flask")

        # Root request span
        req_span = spans[0]
        assert_is_measured(req_span)
        self.assertEqual(req_span.service, "flask")
        self.assertEqual(req_span.name, "flask.request")
        self.assertEqual(req_span.resource, "GET /")
        self.assertEqual(req_span.span_type, "web")
        self.assertEqual(req_span.error, 0)
        self.assertIsNone(req_span.parent_id)

        # Request tags
        self.assertEqual(req_span.get_tag("flask.endpoint"), "index")
        self.assertEqual(req_span.get_tag("flask.url_rule"), "/")
        self.assertEqual(req_span.get_tag("http.method"), "GET")
        self.assertEqual(req_span.get_tag(http.URL), "http://localhost/")
        assert_span_http_status_code(req_span, 200)
        assert http.QUERY_STRING not in req_span.meta

        # Handler span
        handler_span = spans[4]
        self.assertEqual(handler_span.service, "flask")
        self.assertEqual(handler_span.name, "tests.contrib.flask.test_request.index")
        self.assertEqual(handler_span.resource, "/")
        self.assertEqual(req_span.error, 0)

    def test_route_params_request(self):
        """
        When making a request to an endpoint with non-string url params
            We create the expected spans
        """

        @self.app.route("/route_params/<first>/<int:second>/<float:third>/<path:fourth>")
        def route_params(first, second, third, fourth):
            return jsonify(
                {
                    "first": first,
                    "second": second,
                    "third": third,
                    "fourth": fourth,
                }
            )

        res = self.client.get("/route_params/test/100/5.5/some/sub/path")
        self.assertEqual(res.status_code, 200)
        if isinstance(res.data, bytes):
            data = json.loads(res.data.decode())
        else:
            data = json.loads(res.data)

        assert data == {
            "first": "test",
            "second": 100,
            "third": 5.5,
            "fourth": "some/sub/path",
        }

        spans = self.get_spans()
        self.assertEqual(len(spans), 8)

        root = spans[0]
        assert root.name == "flask.request"
        assert root.get_tag(http.URL) == "http://localhost/route_params/test/100/5.5/some/sub/path"
        assert root.get_tag("flask.endpoint") == "route_params"
        assert root.get_tag("flask.url_rule") == "/route_params/<first>/<int:second>/<float:third>/<path:fourth>"
        assert root.get_tag("flask.view_args.first") == "test"
        assert root.get_metric("flask.view_args.second") == 100.0
        assert root.get_metric("flask.view_args.third") == 5.5
        assert root.get_tag("flask.view_args.fourth") == "some/sub/path"

    def test_request_query_string_trace(self):
        """Make sure when making a request that we create the expected spans and capture the query string."""

        @self.app.route("/")
        def index():
            return "Hello Flask", 200

        with self.override_http_config("flask", dict(trace_query_string=True)):
            self.client.get("/?foo=bar&baz=biz")
        spans = self.get_spans()

        # Request tags
        assert spans[0].get_tag(http.QUERY_STRING) == "foo=bar&baz=biz"

    def test_request_query_string_trace_encoding(self):
        """Make sure when making a request that we create the expected spans and capture the query string with a non-UTF-8
        encoding.
        """

        @self.app.route("/")
        def index():
            return "Hello Flask", 200

        with self.override_http_config("flask", dict(trace_query_string=True)):
            self.client.get(u"/?foo=bar&baz=정상처리".encode("euc-kr"))
        spans = self.get_spans()

        # Request tags
        assert spans[0].get_tag(http.QUERY_STRING) == u"foo=bar&baz=����ó��"

    def test_analytics_global_on_integration_default(self):
        """
        When making a request
            When an integration trace search is not event sample rate is not set and globally trace search is enabled
                We expect the root span to have the appropriate tag
        """

        @self.app.route("/")
        def index():
            return "Hello Flask", 200

        with self.override_global_config(dict(analytics_enabled=True)):
            res = self.client.get("/")
            self.assertEqual(res.status_code, 200)
            self.assertEqual(res.data, b"Hello Flask")

        root = self.get_root_span()
        root.assert_matches(
            name="flask.request",
            metrics={
                ANALYTICS_SAMPLE_RATE_KEY: 1.0,
            },
        )

        for span in self.spans:
            if span == root:
                continue
            self.assertIsNone(span.get_metric(ANALYTICS_SAMPLE_RATE_KEY))

    def test_analytics_global_on_integration_on(self):
        """
        When making a request
            When an integration trace search is enabled and sample rate is set and globally trace search is enabled
                We expect the root span to have the appropriate tag
        """

        @self.app.route("/")
        def index():
            return "Hello Flask", 200

        with self.override_global_config(dict(analytics_enabled=True)):
            with self.override_config("flask", dict(analytics_enabled=True, analytics_sample_rate=0.5)):
                res = self.client.get("/")
                self.assertEqual(res.status_code, 200)
                self.assertEqual(res.data, b"Hello Flask")

        root = self.get_root_span()
        root.assert_matches(
            name="flask.request",
            metrics={
                ANALYTICS_SAMPLE_RATE_KEY: 0.5,
            },
        )

        for span in self.spans:
            if span == root:
                continue
            self.assertIsNone(span.get_metric(ANALYTICS_SAMPLE_RATE_KEY))

    def test_analytics_global_off_integration_default(self):
        """
        When making a request
            When an integration trace search is not set and sample rate is set and globally trace search is disabled
                We expect the root span to not include tag
        """

        @self.app.route("/")
        def index():
            return "Hello Flask", 200

        with self.override_global_config(dict(analytics_enabled=False)):
            res = self.client.get("/")
            self.assertEqual(res.status_code, 200)
            self.assertEqual(res.data, b"Hello Flask")

        root = self.get_root_span()
        self.assertIsNone(root.get_metric(ANALYTICS_SAMPLE_RATE_KEY))

        for span in self.spans:
            if span == root:
                continue
            self.assertIsNone(span.get_metric(ANALYTICS_SAMPLE_RATE_KEY))

    def test_analytics_global_off_integration_on(self):
        """
        When making a request
            When an integration trace search is enabled and sample rate is set and globally trace search is disabled
                We expect the root span to have the appropriate tag
        """

        @self.app.route("/")
        def index():
            return "Hello Flask", 200

        with self.override_global_config(dict(analytics_enabled=False)):
            with self.override_config("flask", dict(analytics_enabled=True, analytics_sample_rate=0.5)):
                res = self.client.get("/")
                self.assertEqual(res.status_code, 200)
                self.assertEqual(res.data, b"Hello Flask")
        root = self.get_root_span()
        root.assert_matches(
            name="flask.request",
            metrics={
                ANALYTICS_SAMPLE_RATE_KEY: 0.5,
            },
        )

        for span in self.spans:
            if span == root:
                continue
            self.assertIsNone(span.get_metric(ANALYTICS_SAMPLE_RATE_KEY))

    def test_distributed_tracing(self):
        """
        When making a request
            When distributed tracing headers are present
                We create the expected spans
        """

        @self.app.route("/")
        def index():
            return "Hello Flask", 200

        # Default: distributed tracing enabled
        res = self.client.get(
            "/",
            headers={
                HTTP_HEADER_PARENT_ID: "12345",
                HTTP_HEADER_TRACE_ID: "678910",
            },
        )
        self.assertEqual(res.status_code, 200)
        self.assertEqual(res.data, b"Hello Flask")

        # Assert parent and trace id are properly set on the root span
        span = self.find_span_by_name(self.get_spans(), "flask.request")
        self.assertEqual(span.trace_id, 678910)
        self.assertEqual(span.parent_id, 12345)

        # Explicitly enable distributed tracing
        with self.override_config("flask", dict(distributed_tracing_enabled=True)):
            res = self.client.get(
                "/",
                headers={
                    HTTP_HEADER_PARENT_ID: "12345",
                    HTTP_HEADER_TRACE_ID: "678910",
                },
            )
            self.assertEqual(res.status_code, 200)
            self.assertEqual(res.data, b"Hello Flask")

        # Assert parent and trace id are properly set on the root span
        span = self.find_span_by_name(self.get_spans(), "flask.request")
        self.assertEqual(span.trace_id, 678910)
        self.assertEqual(span.parent_id, 12345)

        # With distributed tracing disabled
        with self.override_config("flask", dict(distributed_tracing_enabled=False)):
            res = self.client.get(
                "/",
                headers={
                    HTTP_HEADER_PARENT_ID: "12345",
                    HTTP_HEADER_TRACE_ID: "678910",
                },
            )
            self.assertEqual(res.status_code, 200)
            self.assertEqual(res.data, b"Hello Flask")

        # Assert parent and trace id are properly set on the root span
        span = self.find_span_by_name(self.get_spans(), "flask.request")
        self.assertNotEqual(span.trace_id, 678910)
        self.assertIsNone(span.parent_id)

    def test_request_query_string(self):
        """
        When making a request
            When the request contains a query string
                We create the expected spans
        """

        @self.app.route("/")
        def index():
            return "Hello Flask", 200

        res = self.client.get("/", query_string=dict(hello="flask"))
        self.assertEqual(res.status_code, 200)
        self.assertEqual(res.data, b"Hello Flask")

        spans = self.get_spans()
        self.assertEqual(len(spans), 8)

        # Assert the order of the spans created
        self.assertListEqual(
            [
                "flask.request",
                "flask.try_trigger_before_first_request_functions",
                "flask.preprocess_request",
                "flask.dispatch_request",
                "tests.contrib.flask.test_request.index",
                "flask.process_response",
                "flask.do_teardown_request",
                "flask.do_teardown_appcontext",
            ],
            [s.name for s in spans],
        )

        # Assert span services
        for span in spans:
            self.assertEqual(span.service, "flask")

        # Root request span
        req_span = spans[0]

        assert_is_measured(req_span)
        self.assertEqual(req_span.service, "flask")
        self.assertEqual(req_span.name, "flask.request")
        # Note: contains no query string
        self.assertEqual(req_span.resource, "GET /")
        self.assertEqual(req_span.span_type, "web")
        self.assertEqual(req_span.error, 0)
        self.assertIsNone(req_span.parent_id)

        # Request tags
        self.assertEqual(req_span.get_tag("flask.endpoint"), "index")
        # Note: contains no query string
        self.assertEqual(req_span.get_tag("flask.url_rule"), "/")
        self.assertEqual(req_span.get_tag("http.method"), "GET")
        # Note: contains no query string
        self.assertEqual(req_span.get_tag(http.URL), "http://localhost/")
        assert_span_http_status_code(req_span, 200)

        # Handler span
        handler_span = spans[4]
        self.assertEqual(handler_span.service, "flask")
        self.assertEqual(handler_span.name, "tests.contrib.flask.test_request.index")
        # Note: contains no query string
        self.assertEqual(handler_span.resource, "/")
        self.assertEqual(req_span.error, 0)

    def test_request_unicode(self):
        """
        When making a request
            When the url contains unicode
                We create the expected spans
        """

        @self.app.route(u"/üŋïĉóđē")
        def unicode():
            return "üŋïĉóđē", 200

        res = self.client.get(u"/üŋïĉóđē")
        self.assertEqual(res.status_code, 200)
        self.assertEqual(res.data, b"\xc3\xbc\xc5\x8b\xc3\xaf\xc4\x89\xc3\xb3\xc4\x91\xc4\x93")

        spans = self.get_spans()
        self.assertEqual(len(spans), 8)

        # Assert the order of the spans created
        self.assertListEqual(
            [
                "flask.request",
                "flask.try_trigger_before_first_request_functions",
                "flask.preprocess_request",
                "flask.dispatch_request",
                "tests.contrib.flask.test_request.unicode",
                "flask.process_response",
                "flask.do_teardown_request",
                "flask.do_teardown_appcontext",
            ],
            [s.name for s in spans],
        )

        # Assert span services
        for span in spans:
            self.assertEqual(span.service, "flask")

        # Root request span
        req_span = spans[0]
        self.assertEqual(req_span.service, "flask")
        self.assertEqual(req_span.name, "flask.request")
        self.assertEqual(req_span.resource, u"GET /üŋïĉóđē")
        self.assertEqual(req_span.span_type, "web")
        self.assertEqual(req_span.error, 0)
        self.assertIsNone(req_span.parent_id)

        # Request tags
        self.assertEqual(req_span.get_tag("flask.endpoint"), "unicode")
        self.assertEqual(req_span.get_tag("flask.url_rule"), u"/üŋïĉóđē")
        self.assertEqual(req_span.get_tag("http.method"), "GET")
        self.assertEqual(req_span.get_tag(http.URL), u"http://localhost/üŋïĉóđē")
        assert_span_http_status_code(req_span, 200)

        # Handler span
        handler_span = spans[4]
        self.assertEqual(handler_span.service, "flask")
        self.assertEqual(handler_span.name, "tests.contrib.flask.test_request.unicode")
        self.assertEqual(handler_span.resource, u"/üŋïĉóđē")
        self.assertEqual(req_span.error, 0)

    def test_request_404(self):
        """
        When making a request
            When the requested endpoint was not found
                We create the expected spans
        """
        res = self.client.get("/not-found")
        self.assertEqual(res.status_code, 404)

        spans = self.get_spans()
        self.assertEqual(len(spans), 9)

        # Assert the order of the spans created
        self.assertListEqual(
            [
                "flask.request",
                "flask.try_trigger_before_first_request_functions",
                "flask.preprocess_request",
                "flask.dispatch_request",
                "flask.handle_user_exception",
                "flask.handle_http_exception",
                "flask.process_response",
                "flask.do_teardown_request",
                "flask.do_teardown_appcontext",
            ],
            [s.name for s in spans],
        )

        # Assert span services
        for span in spans:
            self.assertEqual(span.service, "flask")

        # Root request span
        req_span = spans[0]
        assert_is_measured(req_span)
        self.assertEqual(req_span.service, "flask")
        self.assertEqual(req_span.name, "flask.request")
        self.assertEqual(req_span.resource, "GET 404")
        self.assertEqual(req_span.span_type, "web")
        self.assertEqual(req_span.error, 0)
        self.assertIsNone(req_span.parent_id)

        # Request tags
        self.assertEqual(req_span.get_tag("http.method"), "GET")
        self.assertEqual(req_span.get_tag(http.URL), "http://localhost/not-found")
        assert_span_http_status_code(req_span, 404)

        # Dispatch span
        dispatch_span = spans[3]
        self.assertEqual(dispatch_span.service, "flask")
        self.assertEqual(dispatch_span.name, "flask.dispatch_request")
        self.assertEqual(dispatch_span.resource, "flask.dispatch_request")
        self.assertEqual(dispatch_span.error, 0)
        self.assertIsNone(dispatch_span.get_tag("error.msg"))
        self.assertIsNone(dispatch_span.get_tag("error.stack"))
        self.assertIsNone(dispatch_span.get_tag("error.type"))

    def test_request_abort_404(self):
        """
        When making a request
            When the requested endpoint calls `abort(404)`
                We create the expected spans
        """

        @self.app.route("/not-found")
        def not_found():
            abort(404)

        res = self.client.get("/not-found")
        self.assertEqual(res.status_code, 404)

        spans = self.get_spans()
        self.assertEqual(len(spans), 10)

        # Assert the order of the spans created
        self.assertListEqual(
            [
                "flask.request",
                "flask.try_trigger_before_first_request_functions",
                "flask.preprocess_request",
                "flask.dispatch_request",
                "tests.contrib.flask.test_request.not_found",
                "flask.handle_user_exception",
                "flask.handle_http_exception",
                "flask.process_response",
                "flask.do_teardown_request",
                "flask.do_teardown_appcontext",
            ],
            [s.name for s in spans],
        )

        # Assert span services
        for span in spans:
            self.assertEqual(span.service, "flask")

        # Root request span
        req_span = spans[0]

        assert_is_measured(req_span)
        self.assertEqual(req_span.service, "flask")
        self.assertEqual(req_span.name, "flask.request")
        self.assertEqual(req_span.resource, "GET /not-found")
        self.assertEqual(req_span.span_type, "web")
        self.assertEqual(req_span.error, 0)
        self.assertIsNone(req_span.parent_id)

        # Request tags
        self.assertEqual(req_span.get_tag("http.method"), "GET")
        self.assertEqual(req_span.get_tag(http.URL), "http://localhost/not-found")
        assert_span_http_status_code(req_span, 404)
        self.assertEqual(req_span.get_tag("flask.endpoint"), "not_found")
        self.assertEqual(req_span.get_tag("flask.url_rule"), "/not-found")

        # Dispatch span
        dispatch_span = spans[3]
        self.assertEqual(dispatch_span.service, "flask")
        self.assertEqual(dispatch_span.name, "flask.dispatch_request")
        self.assertEqual(dispatch_span.resource, "flask.dispatch_request")
        self.assertEqual(dispatch_span.error, 0)
        self.assertIsNone(dispatch_span.get_tag("error.msg"))
        self.assertIsNone(dispatch_span.get_tag("error.stack"))
        self.assertIsNone(dispatch_span.get_tag("error.type"))

        # Handler span
        handler_span = spans[4]
        self.assertEqual(handler_span.service, "flask")
        self.assertEqual(handler_span.name, "tests.contrib.flask.test_request.not_found")
        self.assertEqual(handler_span.resource, "/not-found")
        self.assertEqual(handler_span.error, 1)
        self.assertTrue(handler_span.get_tag("error.msg").startswith("404 Not Found"))
        self.assertTrue(handler_span.get_tag("error.stack").startswith("Traceback"))
        self.assertEqual(handler_span.get_tag("error.type"), "werkzeug.exceptions.NotFound")

    def test_request_500(self):
        """
        When making a request
            When the requested endpoint raises an exception
                We create the expected spans
        """

        @self.app.route("/500")
        def fivehundred():
            raise Exception("500 error")

        res = self.client.get("/500")
        self.assertEqual(res.status_code, 500)

        spans = self.get_spans()

        span_names = [
            "flask.request",
            "flask.try_trigger_before_first_request_functions",
            "flask.preprocess_request",
            "flask.dispatch_request",
            "tests.contrib.flask.test_request.fivehundred",
            "flask.handle_user_exception",
            "flask.handle_exception",
        ]

        if not (flask.__version__.startswith("0.") or flask.__version__.startswith("1.0")):
            span_names.append("flask.process_response")

        span_names += [
            "flask.do_teardown_request",
            "flask.do_teardown_appcontext",
        ]

        # Assert the order of the spans created
        assert span_names == [s.name for s in spans]

        # Assert span services
        for span in spans:
            self.assertEqual(span.service, "flask")

        # Root request span
        req_span = spans[0]
        assert_is_measured(req_span)
        self.assertEqual(req_span.service, "flask")
        self.assertEqual(req_span.name, "flask.request")
        self.assertEqual(req_span.resource, "GET /500")
        self.assertEqual(req_span.span_type, "web")
        self.assertEqual(req_span.error, 1)
        self.assertIsNone(req_span.parent_id)

        # Request tags
        self.assertEqual(req_span.get_tag("http.method"), "GET")
        self.assertEqual(req_span.get_tag(http.URL), "http://localhost/500")
        assert_span_http_status_code(req_span, 500)
        self.assertEqual(req_span.get_tag("flask.endpoint"), "fivehundred")
        self.assertEqual(req_span.get_tag("flask.url_rule"), "/500")

        # Dispatch span
        dispatch_span = spans[3]
        self.assertEqual(dispatch_span.service, "flask")
        self.assertEqual(dispatch_span.name, "flask.dispatch_request")
        self.assertEqual(dispatch_span.resource, "flask.dispatch_request")
        self.assertEqual(dispatch_span.error, 1)
        self.assertTrue(dispatch_span.get_tag("error.msg").startswith("500 error"))
        self.assertTrue(dispatch_span.get_tag("error.stack").startswith("Traceback"))
        self.assertEqual(dispatch_span.get_tag("error.type"), base_exception_name)

        # Handler span
        handler_span = spans[4]
        self.assertEqual(handler_span.service, "flask")
        self.assertEqual(handler_span.name, "tests.contrib.flask.test_request.fivehundred")
        self.assertEqual(handler_span.resource, "/500")
        self.assertEqual(handler_span.error, 1)
        self.assertTrue(handler_span.get_tag("error.msg").startswith("500 error"))
        self.assertTrue(handler_span.get_tag("error.stack").startswith("Traceback"))
        self.assertEqual(handler_span.get_tag("error.type"), base_exception_name)

        # User exception span
        user_ex_span = spans[5]
        self.assertEqual(user_ex_span.service, "flask")
        self.assertEqual(user_ex_span.name, "flask.handle_user_exception")
        self.assertEqual(user_ex_span.resource, "flask.handle_user_exception")
        self.assertEqual(user_ex_span.error, 1)
        self.assertTrue(user_ex_span.get_tag("error.msg").startswith("500 error"))
        self.assertTrue(user_ex_span.get_tag("error.stack").startswith("Traceback"))
        self.assertEqual(user_ex_span.get_tag("error.type"), base_exception_name)

    def test_request_501(self):
        """
        When making a request
            When the requested endpoint calls `abort(501)`
                We create the expected spans
        """

        @self.app.route("/501")
        def fivehundredone():
            abort(501)

        res = self.client.get("/501")
        self.assertEqual(res.status_code, 501)

        spans = self.get_spans()
        self.assertEqual(len(spans), 10)

        # Assert the order of the spans created
        self.assertListEqual(
            [
                "flask.request",
                "flask.try_trigger_before_first_request_functions",
                "flask.preprocess_request",
                "flask.dispatch_request",
                "tests.contrib.flask.test_request.fivehundredone",
                "flask.handle_user_exception",
                "flask.handle_http_exception",
                "flask.process_response",
                "flask.do_teardown_request",
                "flask.do_teardown_appcontext",
            ],
            [s.name for s in spans],
        )

        # Assert span services
        for span in spans:
            self.assertEqual(span.service, "flask")

        # Root request span
        req_span = spans[0]
        assert_is_measured(req_span)
        self.assertEqual(req_span.service, "flask")
        self.assertEqual(req_span.name, "flask.request")
        self.assertEqual(req_span.resource, "GET /501")
        self.assertEqual(req_span.span_type, "web")
        self.assertEqual(req_span.error, 1)
        self.assertIsNone(req_span.parent_id)

        # Request tags
        self.assertEqual(req_span.get_tag("http.method"), "GET")
        self.assertEqual(req_span.get_tag(http.URL), "http://localhost/501")
        assert_span_http_status_code(req_span, 501)
        self.assertEqual(req_span.get_tag("flask.endpoint"), "fivehundredone")
        self.assertEqual(req_span.get_tag("flask.url_rule"), "/501")

        # Dispatch span
        dispatch_span = spans[3]
        self.assertEqual(dispatch_span.service, "flask")
        self.assertEqual(dispatch_span.name, "flask.dispatch_request")
        self.assertEqual(dispatch_span.resource, "flask.dispatch_request")
        self.assertEqual(dispatch_span.error, 1)
        self.assertTrue(dispatch_span.get_tag("error.msg").startswith("501 Not Implemented"))
        self.assertTrue(dispatch_span.get_tag("error.stack").startswith("Traceback"))
        self.assertEqual(dispatch_span.get_tag("error.type"), "werkzeug.exceptions.NotImplemented")

        # Handler span
        handler_span = spans[4]
        self.assertEqual(handler_span.service, "flask")
        self.assertEqual(handler_span.name, "tests.contrib.flask.test_request.fivehundredone")
        self.assertEqual(handler_span.resource, "/501")
        self.assertEqual(handler_span.error, 1)
        self.assertTrue(handler_span.get_tag("error.msg").startswith("501 Not Implemented"))
        self.assertTrue(handler_span.get_tag("error.stack").startswith("Traceback"))
        self.assertEqual(handler_span.get_tag("error.type"), "werkzeug.exceptions.NotImplemented")

        # User exception span
        user_ex_span = spans[5]
        self.assertEqual(user_ex_span.service, "flask")
        self.assertEqual(user_ex_span.name, "flask.handle_user_exception")
        self.assertEqual(user_ex_span.resource, "flask.handle_user_exception")
        self.assertEqual(user_ex_span.error, 0)

    def test_request_error_handler(self):
        """
        When making a request
            When the requested endpoint raises an exception
                We create the expected spans
        """

        @self.app.errorhandler(500)
        def error_handler(e):
            return "Whoops", 500

        @self.app.route("/500")
        def fivehundred():
            raise Exception("500 error")

        res = self.client.get("/500")
        self.assertEqual(res.status_code, 500)
        self.assertEqual(res.data, b"Whoops")

        spans = self.get_spans()

        if flask_version >= (0, 12):
            self.assertEqual(len(spans), 11)

            # Assert the order of the spans created
            self.assertListEqual(
                [
                    "flask.request",
                    "flask.try_trigger_before_first_request_functions",
                    "flask.preprocess_request",
                    "flask.dispatch_request",
                    "tests.contrib.flask.test_request.fivehundred",
                    "flask.handle_user_exception",
                    "flask.handle_exception",
                    "tests.contrib.flask.test_request.error_handler",
                    "flask.process_response",
                    "flask.do_teardown_request",
                    "flask.do_teardown_appcontext",
                ],
                [s.name for s in spans],
            )
        else:
            self.assertEqual(len(spans), 10)
            # Assert the order of the spans created
            self.assertListEqual(
                [
                    "flask.request",
                    "flask.try_trigger_before_first_request_functions",
                    "flask.preprocess_request",
                    "flask.dispatch_request",
                    "tests.contrib.flask.test_request.fivehundred",
                    "flask.handle_user_exception",
                    "flask.handle_exception",
                    "tests.contrib.flask.test_request.error_handler",
                    "flask.do_teardown_request",
                    "flask.do_teardown_appcontext",
                ],
                [s.name for s in spans],
            )

        # Assert span services
        for span in spans:
            self.assertEqual(span.service, "flask")

        # Root request span
        req_span = spans[0]
        assert_is_measured(req_span)
        self.assertEqual(req_span.service, "flask")
        self.assertEqual(req_span.name, "flask.request")
        self.assertEqual(req_span.resource, "GET /500")
        self.assertEqual(req_span.span_type, "web")
        self.assertEqual(req_span.error, 1)
        self.assertIsNone(req_span.parent_id)

        # Request tags
        self.assertEqual(req_span.get_tag("http.method"), "GET")
        self.assertEqual(req_span.get_tag(http.URL), "http://localhost/500")
        assert_span_http_status_code(req_span, 500)
        self.assertEqual(req_span.get_tag("flask.endpoint"), "fivehundred")
        self.assertEqual(req_span.get_tag("flask.url_rule"), "/500")

        # Dispatch span
        dispatch_span = spans[3]
        self.assertEqual(dispatch_span.service, "flask")
        self.assertEqual(dispatch_span.name, "flask.dispatch_request")
        self.assertEqual(dispatch_span.resource, "flask.dispatch_request")
        self.assertEqual(dispatch_span.error, 1)
        self.assertTrue(dispatch_span.get_tag("error.msg").startswith("500 error"))
        self.assertTrue(dispatch_span.get_tag("error.stack").startswith("Traceback"))
        self.assertEqual(dispatch_span.get_tag("error.type"), base_exception_name)

        # Handler span
        handler_span = spans[4]
        self.assertEqual(handler_span.service, "flask")
        self.assertEqual(handler_span.name, "tests.contrib.flask.test_request.fivehundred")
        self.assertEqual(handler_span.resource, "/500")
        self.assertEqual(handler_span.error, 1)
        self.assertTrue(handler_span.get_tag("error.msg").startswith("500 error"))
        self.assertTrue(handler_span.get_tag("error.stack").startswith("Traceback"))
        self.assertEqual(handler_span.get_tag("error.type"), base_exception_name)

        # User exception span
        user_ex_span = spans[5]
        self.assertEqual(user_ex_span.service, "flask")
        self.assertEqual(user_ex_span.name, "flask.handle_user_exception")
        self.assertEqual(user_ex_span.resource, "flask.handle_user_exception")
        self.assertEqual(user_ex_span.error, 1)
        self.assertTrue(user_ex_span.get_tag("error.msg").startswith("500 error"))
        self.assertTrue(user_ex_span.get_tag("error.stack").startswith("Traceback"))
        self.assertEqual(user_ex_span.get_tag("error.type"), base_exception_name)

    def test_http_request_header_tracing(self):
        with self.override_http_config("flask", dict(trace_headers=["Host", "my-header"])):
            self.client.get(
                "/",
                headers={
                    "my-header": "my_value",
                },
            )

        traces = self.pop_traces()

        span = traces[0][0]
        assert span.get_tag("http.request.headers.my-header") == "my_value"
        assert span.get_tag("http.request.headers.host") == "localhost"

    def test_http_response_header_tracing(self):
        @self.app.route("/response_headers")
        def response_headers():
            resp = make_response("Hello Flask")
            resp.headers["my-response-header"] = "my_response_value"
            return resp

        with self.override_http_config("flask", dict(trace_headers=["my-response-header"])):
            self.client.get("/response_headers")

        traces = self.pop_traces()

        span = traces[0][0]
        assert span.get_tag("http.response.headers.my-response-header") == "my_response_value"

    def test_http_integration_appsec(self):
        fake = mock.Mock()
        fake.process.return_value = []
<<<<<<< HEAD
        appsec._mgmt.protections.append(fake)
=======
        appsec._mgmt._protections.append(fake)
>>>>>>> ee3d9a5c
        try:
            self.client.get(
                "/?foo=bar",
                headers={
                    "my-header": "my_value",
                },
            )

            fake.process.assert_called_with(
                mock.ANY,
                dict(
                    method="GET",
                    target="http://localhost/?foo=bar",
                    query=b"foo=bar",
                    headers=mock.ANY,
                    remote_ip="127.0.0.1"
                    if not (flask.__version__.startswith("1.0") and werkzeug.__version__.startswith("2.0"))
                    else None,
                    # probable upstream bug:
                    # REMOTE_ADDR is lost between flask.testing.FlaskClient & werkzeug.test.Client
                ),
            )
            assert fake.process.call_args_list[0][0][1]["headers"]["my-header"] == "my_value"
        finally:
            appsec.disable()

    def test_http_integration_appsec_failure(self):
        fake = mock.Mock()
        fake.process.side_effect = ValueError
        appsec._mgmt._protections.append(fake)
        try:
            self.client.get("/")
            fake.process.assert_called_once()
            # Exception should not be propagated
        finally:
            appsec.disable()

    def test_http_integration_appsec_headers(self):
        appsec.enable()
        try:
            # Flask integration headers used to be treated as a string
            # instead of a dict and trigger the protocol violation because
            # it contained \r\n characters. This test checks that no event
            # rule triggers.
            self.client.get("/")
            traces = self.pop_traces()
            span = traces[0][0]
            assert "_dd.sq.reports" not in span.metrics
        finally:
            appsec.disable()<|MERGE_RESOLUTION|>--- conflicted
+++ resolved
@@ -908,11 +908,7 @@
     def test_http_integration_appsec(self):
         fake = mock.Mock()
         fake.process.return_value = []
-<<<<<<< HEAD
-        appsec._mgmt.protections.append(fake)
-=======
         appsec._mgmt._protections.append(fake)
->>>>>>> ee3d9a5c
         try:
             self.client.get(
                 "/?foo=bar",
@@ -926,7 +922,7 @@
                 dict(
                     method="GET",
                     target="http://localhost/?foo=bar",
-                    query=b"foo=bar",
+                    query=mock.ANY,
                     headers=mock.ANY,
                     remote_ip="127.0.0.1"
                     if not (flask.__version__.startswith("1.0") and werkzeug.__version__.startswith("2.0"))
@@ -935,6 +931,7 @@
                     # REMOTE_ADDR is lost between flask.testing.FlaskClient & werkzeug.test.Client
                 ),
             )
+            assert fake.process.call_args_list[0][0][1]["query"]["foo"] == "bar"
             assert fake.process.call_args_list[0][0][1]["headers"]["my-header"] == "my_value"
         finally:
             appsec.disable()
@@ -960,6 +957,7 @@
             self.client.get("/")
             traces = self.pop_traces()
             span = traces[0][0]
+            # TODO replace with a fake writer as the metric doesn't exist anymore
             assert "_dd.sq.reports" not in span.metrics
         finally:
             appsec.disable()