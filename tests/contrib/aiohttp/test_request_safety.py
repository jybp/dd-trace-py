import threading
import asyncio
import aiohttp_jinja2

from urllib import request
from aiohttp.test_utils import unittest_run_loop

from ddtrace.pin import Pin
from ddtrace.provider import DefaultContextProvider
from ddtrace.contrib.aiohttp.patch import patch, unpatch
from ddtrace.contrib.aiohttp.middlewares import trace_app

from .utils import TraceTestCase
from ... import assert_is_measured


class TestAiohttpSafety(TraceTestCase):
    """
    Ensure that if the ``AsyncioTracer`` is not properly configured,
    bad traces are produced but the ``Context`` object will not
    leak memory.
    """

    def enable_tracing(self):
        # aiohttp TestCase with the wrong context provider
        trace_app(self.app, self.tracer)
        patch()
        Pin.override(aiohttp_jinja2, tracer=self.tracer)
        self.tracer.configure(context_provider=DefaultContextProvider())

    def disable_tracing(self):
        unpatch()

    @unittest_run_loop
    @asyncio.coroutine
    def test_full_request(self):
        # it should create a root span when there is a handler hit
        # with the proper tags
        request = yield from self.client.request("GET", "/template/")
        assert 200 == request.status
        yield from request.text()
        # the trace is created
        traces = self.tracer.writer.pop_traces()
        assert 1 == len(traces)
        assert 2 == len(traces[0])
        request_span = traces[0][0]
        template_span = traces[0][1]
        # request
        assert_is_measured(request_span)
        assert "aiohttp-web" == request_span.service
        assert "aiohttp.request" == request_span.name
        assert "GET /template/" == request_span.resource
        # template
        assert "aiohttp-web" == template_span.service
        assert "aiohttp.template" == template_span.name
        assert "aiohttp.template" == template_span.resource

    @unittest_run_loop
    @asyncio.coroutine
    def test_multiple_full_request(self):
        NUMBER_REQUESTS = 10
        responses = []

        # it should produce a wrong trace, but the Context must
        # be finished
        def make_requests():
            url = self.client.make_url("/delayed/")
            response = request.urlopen(str(url)).read().decode("utf-8")
            responses.append(response)

        # blocking call executed in different threads
        threads = [threading.Thread(target=make_requests) for _ in range(NUMBER_REQUESTS)]
        for t in threads:
            t.start()

        # yield back to the event loop until all requests are processed
        while len(responses) < NUMBER_REQUESTS:
            yield from asyncio.sleep(0.001)

        for response in responses:
            assert "Done" == response

        for t in threads:
            t.join()

<<<<<<< HEAD
        # the trace is wrong but the spans are finished
=======
        # the trace is wrong but the spans are finished and written
>>>>>>> 05e0daec
        spans = self.tracer.writer.pop()
        assert NUMBER_REQUESTS == len(spans)<|MERGE_RESOLUTION|>--- conflicted
+++ resolved
@@ -83,10 +83,6 @@
         for t in threads:
             t.join()
 
-<<<<<<< HEAD
-        # the trace is wrong but the spans are finished
-=======
         # the trace is wrong but the spans are finished and written
->>>>>>> 05e0daec
         spans = self.tracer.writer.pop()
         assert NUMBER_REQUESTS == len(spans)