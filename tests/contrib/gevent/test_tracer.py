--- conflicted
+++ resolved
@@ -40,45 +40,6 @@
         # untrace gevent
         unpatch()
 
-<<<<<<< HEAD
-=======
-    def test_main_greenlet(self):
-        # the main greenlet must not be affected by the tracer
-        main_greenlet = gevent.getcurrent()
-        ctx = getattr(main_greenlet, "__datadog_context", None)
-        assert ctx is None
-
-    def test_main_greenlet_context(self):
-        # the main greenlet must have a ``Context`` if called
-        ctx_tracer = self.tracer.get_call_context()
-        main_greenlet = gevent.getcurrent()
-        ctx_greenlet = getattr(main_greenlet, "__datadog_context", None)
-        assert ctx_tracer is ctx_greenlet
-        assert len(ctx_tracer._trace) == 0
-
-    def test_get_call_context(self):
-        # it should return the context attached to the provider
-        def greenlet():
-            return self.tracer.get_call_context()
-
-        g = gevent.spawn(greenlet)
-        g.join()
-        ctx = g.value
-        stored_ctx = getattr(g, "__datadog_context", None)
-        assert stored_ctx is not None
-        assert ctx == stored_ctx
-
-    def test_get_call_context_twice(self):
-        # it should return the same Context if called twice
-        def greenlet():
-            assert self.tracer.get_call_context() == self.tracer.get_call_context()
-            return True
-
-        g = gevent.spawn(greenlet)
-        g.join()
-        assert g.value
-
->>>>>>> 05e0daec
     def test_spawn_greenlet_no_context(self):
         # a greenlet will not have a context if the tracer is not used
         def greenlet():
@@ -97,12 +58,7 @@
         g = gevent.spawn(greenlet)
         g.join()
         ctx = getattr(g, "__datadog_context", None)
-<<<<<<< HEAD
         assert ctx is None
-=======
-        assert ctx is not None
-        assert 0 == len(ctx._trace)
->>>>>>> 05e0daec
 
     def test_spawn_later_greenlet(self):
         # a greenlet will have a context if the tracer is used even
@@ -113,12 +69,7 @@
         g = gevent.spawn_later(0.01, greenlet)
         g.join()
         ctx = getattr(g, "__datadog_context", None)
-<<<<<<< HEAD
         assert ctx is None
-=======
-        assert ctx is not None
-        assert 0 == len(ctx._trace)
->>>>>>> 05e0daec
 
     def test_trace_greenlet(self):
         # a greenlet can be traced using the trace API
@@ -148,33 +99,14 @@
             gevent.pool.Pool(2).imap_unordered,
         ]
         for func in funcs:
-<<<<<<< HEAD
             with self.tracer.trace("outer", resource="base"):
-=======
-            with self.tracer.trace("outer", resource="base") as span:
->>>>>>> 05e0daec
                 # Use a list to force evaluation
                 list(func(greenlet, [0, 1, 2]))
             traces = self.tracer.writer.pop_traces()
-
-<<<<<<< HEAD
             assert 1 == len(traces)
             spans = traces[0]
             assert len(spans) == 4
             outer_span = spans[0]
-=======
-            assert 4 == len(traces)
-            spans = []
-            outer_span = None
-            for t in traces:
-                assert 1 == len(t)
-                span = t[0]
-                spans.append(span)
-                if span.name == "outer":
-                    outer_span = span
-
-            assert outer_span is not None
->>>>>>> 05e0daec
             assert "base" == outer_span.resource
             inner_spans = [s for s in spans if s is not outer_span]
             for s in inner_spans:
