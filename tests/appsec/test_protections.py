--- conflicted
+++ resolved
@@ -2,29 +2,6 @@
 from tests.utils import override_env
 
 
-<<<<<<< HEAD
-class DummyEventWriter:
-    def __init__(self):
-        self.events = []
-
-    def write(self, events):
-        self.events.extend(events)
-
-    def flush(self, timeout=None):
-        pass
-
-
-class TestSqreenLibrary(TracerTestCase):
-    def setUp(self):
-        super(TestSqreenLibrary, self).setUp()
-        appsec.enable()
-        appsec._mgmt.writer = self.writer = DummyEventWriter()
-
-    def test_report(self):
-        with self.trace("test") as span:
-            appsec.process_request(span, query="foo=bar")
-        assert "_dd.sq.process_ms" in span.metrics
-=======
 def test_sqreen_library_report(appsec):
     tracer = DummyTracer()
     appsec.enable()
@@ -32,7 +9,6 @@
     with tracer.trace("test") as span:
         appsec.process_request(span, query="foo=bar")
     assert "_dd.sq.process_ms" in span.metrics
->>>>>>> c1595d87
 
     with tracer.trace("test") as span:
         appsec.process_request(span, query="q=<script>alert(1);")
@@ -40,17 +16,6 @@
     assert "_dd.sq.reports" in span.metrics
 
 
-<<<<<<< HEAD
-            with self.trace("test") as span:
-                appsec.process_request(span, query="foo=bar")
-            assert "_dd.sq.process_ms" in span.metrics
-            assert span.metrics.get("_dd.sq.overtime_ms") == span.metrics.get("_dd.sq.process_ms")
-
-    def test_attack_event(self):
-        with self.trace("test") as span:
-            appsec.process_request(span, query="q=<script>alert(1);")
-        assert self.writer.events[0].event_type == "appsec.threat.attack"
-=======
 def test_sqreen_library_overtime(appsec):
     tracer = DummyTracer()
     with override_env({"DD_APPSEC_WAF_BUDGET_MS": "0"}):
@@ -59,4 +24,10 @@
             appsec.process_request(span, query="foo=bar")
         assert "_dd.sq.process_ms" in span.metrics
         assert span.metrics.get("_dd.sq.overtime_ms") == span.metrics.get("_dd.sq.process_ms")
->>>>>>> c1595d87
+
+
+def test_sqreen_library_attack_event(appsec, appsec_dummy_writer):
+    tracer = DummyTracer()
+    with tracer.trace("test") as span:
+        appsec.process_request(span, query="q=<script>alert(1);")
+    assert appsec_dummy_writer.events[0].event_type == "appsec.threat.attack"