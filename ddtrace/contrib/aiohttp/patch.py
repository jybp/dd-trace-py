--- conflicted
+++ resolved
@@ -352,12 +352,7 @@
         setattr(aiohttp_jinja2, '__datadog_patch', True)
 
         _w('aiohttp_jinja2', 'render_template', _trace_render_template)
-<<<<<<< HEAD
-        Pin(app='aiohttp', service=None, app_type='web',
-            tracer=tracer).onto(aiohttp_jinja2)
-=======
-        Pin(app='aiohttp', service=None).onto(aiohttp_jinja2)
->>>>>>> 107c3585
+        Pin(app='aiohttp', service=None, tracer=tracer).onto(aiohttp_jinja2)
 
 
 def unpatch():
