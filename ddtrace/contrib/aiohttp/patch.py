--- conflicted
+++ resolved
@@ -4,17 +4,12 @@
 import sys
 import wrapt
 
-<<<<<<< HEAD
-from ddtrace.util import unwrap
-=======
-from ...pin import Pin
 from ...utils.wrappers import unwrap
->>>>>>> a233b568
-
 from ...propagation.http import HTTPPropagator
 from ...pin import Pin
 from ...ext import http as ext_http
 from ..httplib.patch import should_skip_request
+
 import aiohttp
 from yarl import URL
 
