from flask import g
from flask import request
from flask import signals
import flask.templating
import werkzeug.datastructures

from ddtrace import config

from .. import trace_utils
from ...ext import SpanTypes
from ...ext import errors
from ...ext import http
from ...internal import compat
from ...internal.logger import get_logger
from ...utils.cache import cached
from ...utils.deprecation import deprecated


log = get_logger(__name__)


SPAN_NAME = "flask.request"


@cached()
def _normalize_resource(resource):
    return compat.to_unicode(resource).lower()


class TraceMiddleware(object):
    @deprecated(message="Use patching instead (see the docs).", version="1.0.0")
    def __init__(self, app, tracer, service="flask", use_signals=True, distributed_tracing=None):
        self.app = app
        log.debug("flask: initializing trace middleware")

        # Attach settings to the inner application middleware. This is required if double
        # instrumentation happens (i.e. `ddtrace-run` with `TraceMiddleware`). In that
        # case, `ddtrace-run` instruments the application, but then users code is unable
        # to update settings such as `distributed_tracing` flag. This step can be removed
        # when the `Config` object is used
        self.app._tracer = tracer
        self.app._service = service
        self.app._use_distributed_tracing = distributed_tracing
        self.use_signals = use_signals

        # safe-guard to avoid double instrumentation
        if getattr(app, "__dd_instrumentation", False):
            return
        setattr(app, "__dd_instrumentation", True)

        # Install hooks which time requests.
        self.app.before_request(self._before_request)
        self.app.after_request(self._after_request)
        self.app.teardown_request(self._teardown_request)

        # Add exception handling signals. This will annotate exceptions that
        # are caught and handled in custom user code.
        # See https://github.com/DataDog/dd-trace-py/issues/390
        if use_signals and not signals.signals_available:
            log.debug(_blinker_not_installed_msg)
        self.use_signals = use_signals and signals.signals_available
        timing_signals = {
            "got_request_exception": self._request_exception,
        }
        self._receivers = []
        if self.use_signals and _signals_exist(timing_signals):
            self._connect(timing_signals)

        _patch_render(tracer)

    def _connect(self, signal_to_handler):
        connected = True
        for name, handler in signal_to_handler.items():
            s = getattr(signals, name, None)
            if s is None:
                connected = False
                log.warning("trying to instrument missing signal %s", name)
                continue
            # we should connect to the signal without using weak references
            # otherwise they will be garbage collected and our handlers
            # will be disconnected after the first call; for more details check:
            # https://github.com/jek/blinker/blob/207446f2d97/blinker/base.py#L106-L108
            s.connect(handler, sender=self.app, weak=False)
            self._receivers.append(handler)
        return connected

    def _before_request(self):
        """Starts tracing the current request and stores it in the global
        request object.
        """
        self._start_span()

    def _after_request(self, response):
        """Runs after the server can process a response."""
        try:
            self._process_response(response)
        except Exception:
            log.debug("flask: error tracing response", exc_info=True)
        return response

    def _teardown_request(self, exception):
        """Runs at the end of a request. If there's an unhandled exception, it
        will be passed in.
        """
        # when we teardown the span, ensure we have a clean slate.
        span = g.__dict__.pop("flask_datadog_span", None)
        if span is None:
            return

        try:
            self._finish_span(span, exception=exception)
        except Exception:
            log.debug("flask: error finishing span", exc_info=True)

    def _start_span(self):
        trace_utils.activate_distributed_headers(
            self.app._tracer,
            int_config=config.flask,
            request_headers=request.headers,
            override=self.app._use_distributed_tracing,
        )

        try:
            g.flask_datadog_span = self.app._tracer.trace(
                SPAN_NAME,
                service=self.app._service,
                span_type=SpanTypes.WEB,
            )
<<<<<<< HEAD

            appsec.process_request(
                span,
                method=request.method,
                target=request.url,
                query=request.args,
                headers=werkzeug.datastructures.MultiDict(request.headers).to_dict(flat=False),
                cookies=request.cookies,
                remote_ip=request.remote_addr,
            )
=======
>>>>>>> 494e6dc0
        except Exception:
            log.debug("flask: error tracing request", exc_info=True)

    def _process_response(self, response):
        span = getattr(g, "flask_datadog_span", None)
        if not span:
            return

        code = response.status_code if response else ""
        trace_utils.set_http_meta(span, config.flask, status_code=code, response_headers=response.headers)

    def _request_exception(self, *args, **kwargs):
        exception = kwargs.get("exception", None)
        span = getattr(g, "flask_datadog_span", None)
        if span and exception:
            _set_error_on_span(span, exception)

    def _finish_span(self, span, exception=None):
        if not span:
            return

        code = span.get_tag(http.STATUS_CODE) or 0
        try:
            code = int(code)
        except Exception:
            code = 0

        if exception:
            # if the request has already had a code set, don't override it.
            code = code or 500
            _set_error_on_span(span, exception)

        # the endpoint that matched the request is None if an exception
        # happened so we fallback to a common resource
        span.error = 0 if code < 500 else 1

        # the request isn't guaranteed to exist here, so only use it carefully.
        method = ""
        endpoint = ""
        url = ""
        query = ""
        request_headers = ""

        if request:
            method = request.method
            endpoint = request.endpoint or code
            url = request.base_url or ""
            query = request.query_string.decode() if hasattr(request.query_string, "decode") else request.query_string
            request_headers = request.headers

        # Let users specify their own resource in middleware if they so desire.
        # See case https://github.com/DataDog/dd-trace-py/issues/353
        if span.resource == SPAN_NAME:
            resource = endpoint or code
            span.resource = _normalize_resource(resource)

        trace_utils.set_http_meta(
            span,
            config.flask,
            method=method,
            url=compat.to_unicode(url),
            status_code=code,
            query=query,
            request_headers=request_headers,
        )
        span.finish()


def _set_error_on_span(span, exception):
    # The 3 next lines might not be strictly required, since `set_traceback`
    # also get the exception from the sys.exc_info (and fill the error meta).
    # Since we aren't sure it always work/for insuring no BC break, keep
    # these lines which get overridden anyway.
    span.set_tag(errors.ERROR_TYPE, type(exception))
    span.set_tag(errors.ERROR_MSG, exception)
    # The provided `exception` object doesn't have a stack trace attached,
    # so attach the stack trace with `set_traceback`.
    span.set_traceback()


def _patch_render(tracer):
    """patch flask's render template methods with the given tracer."""
    # fall back to patching  global method
    _render = flask.templating._render

    # If the method has already been patched and we're patching again then
    # we have to patch again with the new tracer reference.
    if hasattr(_render, "__dd_orig"):
        _render = getattr(_render, "__dd_orig")

    def _traced_render(template, context, app):
        with tracer.trace("flask.template", span_type=SpanTypes.TEMPLATE) as span:
            span._set_str_tag("flask.template", compat.maybe_stringify(template.name) or "string")
            return _render(template, context, app)

    setattr(_traced_render, "__dd_orig", _render)
    flask.templating._render = _traced_render


def _signals_exist(names):
    """Return true if all of the given signals exist in this version of flask."""
    return all(getattr(signals, n, False) for n in names)


_blinker_not_installed_msg = "please install blinker to use flask signals. " "http://flask.pocoo.org/docs/0.11/signals/"<|MERGE_RESOLUTION|>--- conflicted
+++ resolved
@@ -2,7 +2,6 @@
 from flask import request
 from flask import signals
 import flask.templating
-import werkzeug.datastructures
 
 from ddtrace import config
 
@@ -126,19 +125,6 @@
                 service=self.app._service,
                 span_type=SpanTypes.WEB,
             )
-<<<<<<< HEAD
-
-            appsec.process_request(
-                span,
-                method=request.method,
-                target=request.url,
-                query=request.args,
-                headers=werkzeug.datastructures.MultiDict(request.headers).to_dict(flat=False),
-                cookies=request.cookies,
-                remote_ip=request.remote_addr,
-            )
-=======
->>>>>>> 494e6dc0
         except Exception:
             log.debug("flask: error tracing request", exc_info=True)
 
