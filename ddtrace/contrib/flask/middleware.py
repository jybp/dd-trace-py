from flask import g
from flask import request
from flask import signals
import flask.templating
import werkzeug.datastructures

from ddtrace import appsec
from ddtrace import config

from .. import trace_utils
from ...ext import SpanTypes
from ...ext import errors
from ...ext import http
from ...internal import compat
from ...internal.logger import get_logger
from ...utils.cache import cached
from ...utils.deprecation import deprecated


log = get_logger(__name__)


SPAN_NAME = "flask.request"


@cached()
def _normalize_resource(resource):
    return compat.to_unicode(resource).lower()


class TraceMiddleware(object):
    @deprecated(message="Use patching instead (see the docs).", version="1.0.0")
    def __init__(self, app, tracer, service="flask", use_signals=True, distributed_tracing=None):
        self.app = app
        log.debug("flask: initializing trace middleware")

        # Attach settings to the inner application middleware. This is required if double
        # instrumentation happens (i.e. `ddtrace-run` with `TraceMiddleware`). In that
        # case, `ddtrace-run` instruments the application, but then users code is unable
        # to update settings such as `distributed_tracing` flag. This step can be removed
        # when the `Config` object is used
        self.app._tracer = tracer
        self.app._service = service
        self.app._use_distributed_tracing = distributed_tracing
        self.use_signals = use_signals

        # safe-guard to avoid double instrumentation
        if getattr(app, "__dd_instrumentation", False):
            return
        setattr(app, "__dd_instrumentation", True)

        # Install hooks which time requests.
        self.app.before_request(self._before_request)
        self.app.after_request(self._after_request)
        self.app.teardown_request(self._teardown_request)

        # Add exception handling signals. This will annotate exceptions that
        # are caught and handled in custom user code.
        # See https://github.com/DataDog/dd-trace-py/issues/390
        if use_signals and not signals.signals_available:
            log.debug(_blinker_not_installed_msg)
        self.use_signals = use_signals and signals.signals_available
        timing_signals = {
            "got_request_exception": self._request_exception,
        }
        self._receivers = []
        if self.use_signals and _signals_exist(timing_signals):
            self._connect(timing_signals)

        _patch_render(tracer)

    def _connect(self, signal_to_handler):
        connected = True
        for name, handler in signal_to_handler.items():
            s = getattr(signals, name, None)
            if s is None:
                connected = False
                log.warning("trying to instrument missing signal %s", name)
                continue
            # we should connect to the signal without using weak references
            # otherwise they will be garbage collected and our handlers
            # will be disconnected after the first call; for more details check:
            # https://github.com/jek/blinker/blob/207446f2d97/blinker/base.py#L106-L108
            s.connect(handler, sender=self.app, weak=False)
            self._receivers.append(handler)
        return connected

    def _before_request(self):
        """Starts tracing the current request and stores it in the global
        request object.
        """
        self._start_span()

    def _after_request(self, response):
        """Runs after the server can process a response."""
        try:
            self._process_response(response)
        except Exception:
            log.debug("flask: error tracing response", exc_info=True)
        return response

    def _teardown_request(self, exception):
        """Runs at the end of a request. If there's an unhandled exception, it
        will be passed in.
        """
        # when we teardown the span, ensure we have a clean slate.
        span = g.__dict__.pop("flask_datadog_span", None)
        if span is None:
            return

        try:
            self._finish_span(span, exception=exception)
        except Exception:
            log.debug("flask: error finishing span", exc_info=True)

    def _start_span(self):
        trace_utils.activate_distributed_headers(
            self.app._tracer,
            int_config=config.flask,
            request_headers=request.headers,
            override=self.app._use_distributed_tracing,
        )

        try:
            g.flask_datadog_span = span = self.app._tracer.trace(
                SPAN_NAME,
                service=self.app._service,
                span_type=SpanTypes.WEB,
            )

            appsec.process_request(
                span,
                method=request.method,
                target=request.url,
<<<<<<< HEAD
                query=request.args,
                headers=werkzeug.datastructures.MultiDict(request.headers).to_dict(flat=False),
                cookies=request.cookies,
=======
                headers=request.headers,
                query=request.query_string,
                remote_ip=request.remote_addr,
>>>>>>> 08d53c37
            )
        except Exception:
            log.debug("flask: error tracing request", exc_info=True)

    def _process_response(self, response):
        span = getattr(g, "flask_datadog_span", None)
        if not span:
            return

        code = response.status_code if response else ""
        trace_utils.set_http_meta(span, config.flask, status_code=code, response_headers=response.headers)

    def _request_exception(self, *args, **kwargs):
        exception = kwargs.get("exception", None)
        span = getattr(g, "flask_datadog_span", None)
        if span and exception:
            _set_error_on_span(span, exception)

    def _finish_span(self, span, exception=None):
        if not span:
            return

        code = span.get_tag(http.STATUS_CODE) or 0
        try:
            code = int(code)
        except Exception:
            code = 0

        if exception:
            # if the request has already had a code set, don't override it.
            code = code or 500
            _set_error_on_span(span, exception)

        # the endpoint that matched the request is None if an exception
        # happened so we fallback to a common resource
        span.error = 0 if code < 500 else 1

        # the request isn't guaranteed to exist here, so only use it carefully.
        method = ""
        endpoint = ""
        url = ""
        query = ""
        request_headers = ""

        if request:
            method = request.method
            endpoint = request.endpoint or code
            url = request.base_url or ""
            query = request.query_string.decode() if hasattr(request.query_string, "decode") else request.query_string
            request_headers = request.headers

        # Let users specify their own resource in middleware if they so desire.
        # See case https://github.com/DataDog/dd-trace-py/issues/353
        if span.resource == SPAN_NAME:
            resource = endpoint or code
            span.resource = _normalize_resource(resource)

        trace_utils.set_http_meta(
            span,
            config.flask,
            method=method,
            url=compat.to_unicode(url),
            status_code=code,
            query=query,
            request_headers=request_headers,
        )
        span.finish()


def _set_error_on_span(span, exception):
    # The 3 next lines might not be strictly required, since `set_traceback`
    # also get the exception from the sys.exc_info (and fill the error meta).
    # Since we aren't sure it always work/for insuring no BC break, keep
    # these lines which get overridden anyway.
    span.set_tag(errors.ERROR_TYPE, type(exception))
    span.set_tag(errors.ERROR_MSG, exception)
    # The provided `exception` object doesn't have a stack trace attached,
    # so attach the stack trace with `set_traceback`.
    span.set_traceback()


def _patch_render(tracer):
    """patch flask's render template methods with the given tracer."""
    # fall back to patching  global method
    _render = flask.templating._render

    # If the method has already been patched and we're patching again then
    # we have to patch again with the new tracer reference.
    if hasattr(_render, "__dd_orig"):
        _render = getattr(_render, "__dd_orig")

    def _traced_render(template, context, app):
        with tracer.trace("flask.template", span_type=SpanTypes.TEMPLATE) as span:
            span._set_str_tag("flask.template", compat.maybe_stringify(template.name) or "string")
            return _render(template, context, app)

    setattr(_traced_render, "__dd_orig", _render)
    flask.templating._render = _traced_render


def _signals_exist(names):
    """Return true if all of the given signals exist in this version of flask."""
    return all(getattr(signals, n, False) for n in names)


_blinker_not_installed_msg = "please install blinker to use flask signals. " "http://flask.pocoo.org/docs/0.11/signals/"<|MERGE_RESOLUTION|>--- conflicted
+++ resolved
@@ -132,15 +132,10 @@
                 span,
                 method=request.method,
                 target=request.url,
-<<<<<<< HEAD
                 query=request.args,
                 headers=werkzeug.datastructures.MultiDict(request.headers).to_dict(flat=False),
                 cookies=request.cookies,
-=======
-                headers=request.headers,
-                query=request.query_string,
                 remote_ip=request.remote_addr,
->>>>>>> 08d53c37
             )
         except Exception:
             log.debug("flask: error tracing request", exc_info=True)
