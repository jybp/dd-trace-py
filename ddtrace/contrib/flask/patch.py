--- conflicted
+++ resolved
@@ -330,24 +330,13 @@
             request_headers=request.headers,
         )
 
-<<<<<<< HEAD
-        appsec.process_request(
-            span,
-            method=request.method,
-            target=request.url,
-            query=request.args,
-            headers=werkzeug.datastructures.MultiDict(request.headers).to_dict(flat=False),
-            cookies=request.cookies,
-            remote_ip=request.remote_addr,
-        )
-=======
         try:
             appsec.process_request(
                 span,
                 method=request.method,
                 target=request.url,
                 headers=request.headers,
-                query=request.query_string,
+                query=request.args,
                 remote_ip=request.remote_addr,
             )
         except Exception:
@@ -356,7 +345,6 @@
                 "Please report this issue to support@datadoghq.com",
                 exc_info=True,
             )
->>>>>>> 494e6dc0
 
         return wrapped(environ, start_response)
 
