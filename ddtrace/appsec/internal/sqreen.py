--- conflicted
+++ resolved
@@ -59,20 +59,11 @@
             ret = context.run(data, self._budget)
             del context
         elapsed_ms = timer.elapsed() * 1000
-<<<<<<< HEAD
         log.debug("context returned %r in %.5fms for %r", ret.data, elapsed_ms, span)
-        span.set_metric("_dd.sq.process_ms", elapsed_ms)
-=======
-        log.debug("context returned %r in %.5fms for %r", ret, elapsed_ms, span)
         span.set_metric("_dd.appsec.waf_eval_ms", elapsed_ms)
->>>>>>> ee3d9a5c
         if ret.timeout:
             span.set_metric("_dd.appsec.waf_overtime_ms", elapsed_ms - self._budget)
         if ret.report:
-<<<<<<< HEAD
-            span.set_metric("_dd.sq.reports", 1)
-=======
->>>>>>> ee3d9a5c
             context = get_required_context(actor_ip=data.get("remote_ip"))
             context.http = Http_0_1_0(
                 request=HttpRequest(
