--- conflicted
+++ resolved
@@ -92,15 +92,10 @@
                 highlight=[],  # DEV: do not report user data yet
                 has_server_side_match=False,
             ),
-<<<<<<< HEAD
-            context=get_required_context(),
+            context=context or get_required_context(),
         )
 
     @classmethod
     def from_event_rules(cls, rules, budget_ms=None):
         """Load the Sqreen library from event rules."""
-        return cls(event_rules_to_sqreen(rules), budget_ms=budget_ms)
-=======
-            context=context or get_required_context(),
-        )
->>>>>>> 08d53c37
+        return cls(event_rules_to_sqreen(rules), budget_ms=budget_ms)