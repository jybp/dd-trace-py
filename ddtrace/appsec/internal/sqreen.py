<<<<<<< HEAD
from datetime import datetime
import json
import logging
=======
>>>>>>> a021eef7
from typing import Any
from typing import Mapping
from typing import Optional
from typing import Sequence
from typing import TYPE_CHECKING
import uuid


if TYPE_CHECKING:
    from ddtrace import Span

from sq_native import waf

from ddtrace.appsec.internal.events.attack import Attack_0_1_0
from ddtrace.appsec.internal.events.attack import Rule
from ddtrace.appsec.internal.events.attack import RuleMatch
from ddtrace.appsec.internal.events.context import HttpRequest
from ddtrace.appsec.internal.events.context import Http_0_1_0
from ddtrace.appsec.internal.events.context import get_required_context
from ddtrace.appsec.internal.protections import BaseProtection
<<<<<<< HEAD
from ddtrace.internal.compat import utc
from ddtrace.utils.http import strip_query_string
=======
from ddtrace.internal import logger
>>>>>>> a021eef7
from ddtrace.utils.time import StopWatch


log = logger.get_logger(__name__)

DEFAULT_BUDGET_MS = 5.0


class SqreenLibrary(BaseProtection):
    """
    Process application data with the Sqreen library.
    """

    def __init__(self, rules, budget_ms=None):
        # type: (str, Optional[float]) -> None
        if budget_ms is None:
            budget_ms = DEFAULT_BUDGET_MS
        self._budget = int(budget_ms * 1000)
        self._instance = waf.WAFEngine(rules)

    def process(self, span, data):
        # type: (Span, Mapping[str, Any]) -> Sequence[Attack_0_1_0]
        with StopWatch() as timer:
            context = self._instance.create_context()
            ret = context.run(data, self._budget)
        elapsed_ms = timer.elapsed() * 1000
        log.debug("context returned %r in %.5fms for %r", ret, elapsed_ms, span)
        span.set_metric("_dd.sq.process_ms", elapsed_ms)
        if elapsed_ms > self._budget:
            span.set_metric("_dd.sq.overtime_ms", elapsed_ms - self._budget)
        if ret.report:
            span.set_metric("_dd.sq.reports", 1)
            context = get_required_context(actor_ip=data.get("remote_ip"))
            context.http = Http_0_1_0(
                request=HttpRequest(
                    scheme="http",
                    method=data.get("method") or "",
                    url=strip_query_string(data.get("target") or ""),
                    host="",
                    port=0,
                    path="",
                    remote_ip=data.get("remote_ip") or "",
                    remote_port=0,
                )
            )
            return [self.sqreen_waf_to_attack(ret.data, context=context, blocked=ret.block)]
        return []

    @staticmethod
    def sqreen_waf_to_attack(data, context=None, blocked=False, at=None):
        """Convert a Sqreen WAF result to an AppSec Attack event."""
        if at is None:
            at = datetime.now(utc)
        waf_data = json.loads(data.decode("utf-8", errors="replace"))
        filter_data = waf_data[0]["filter"][0]
        return Attack_0_1_0(
            event_id=str(uuid.uuid4()),
            detected_at=at.isoformat(),
            type="waf",
            blocked=blocked,
            rule=Rule(id=waf_data[0]["rule"], name=waf_data[0]["flow"], set="waf"),
            rule_match=RuleMatch(
                operator=filter_data["operator"],
                operator_value=filter_data["operator_value"],
                parameters=[],  # DEV: do not report user data yet
                highlight=[],  # DEV: do not report user data yet
                has_server_side_match=False,
            ),
            context=context or get_required_context(),
        )<|MERGE_RESOLUTION|>--- conflicted
+++ resolved
@@ -1,9 +1,5 @@
-<<<<<<< HEAD
 from datetime import datetime
 import json
-import logging
-=======
->>>>>>> a021eef7
 from typing import Any
 from typing import Mapping
 from typing import Optional
@@ -24,12 +20,9 @@
 from ddtrace.appsec.internal.events.context import Http_0_1_0
 from ddtrace.appsec.internal.events.context import get_required_context
 from ddtrace.appsec.internal.protections import BaseProtection
-<<<<<<< HEAD
+from ddtrace.internal import logger
 from ddtrace.internal.compat import utc
 from ddtrace.utils.http import strip_query_string
-=======
-from ddtrace.internal import logger
->>>>>>> a021eef7
 from ddtrace.utils.time import StopWatch
 
 
