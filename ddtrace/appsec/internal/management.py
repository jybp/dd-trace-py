--- conflicted
+++ resolved
@@ -27,11 +27,7 @@
 
 
 ROOT_DIR = os.path.dirname(os.path.abspath(__file__))
-<<<<<<< HEAD
 DEFAULT_RULES = os.path.join(ROOT_DIR, "rules.yaml")
-=======
-DEFAULT_RULES = os.path.join(ROOT_DIR, "rules.json")
->>>>>>> ee3d9a5c
 APPSEC_EVENT_TAG = "appsec.event"
 
 log = logger.get_logger(__name__)
@@ -43,10 +39,6 @@
     AppSec module management.
     """
 
-<<<<<<< HEAD
-    protections = attr.ib(type=List[BaseProtection], default=[])
-    writer = attr.ib(type=BaseEventWriter, init=False, default=NullEventWriter())
-=======
     _protections = attr.ib(type=List[BaseProtection], init=False, factory=list)
     _writer = attr.ib(type=BaseEventWriter, init=False, default=NullEventWriter())
 
@@ -55,7 +47,6 @@
         # type: () -> bool
         """Returns True if the AppSec module is enabled and was correctly loaded."""
         return bool(self._protections)
->>>>>>> ee3d9a5c
 
     def enable(self):
         # type: () -> None
@@ -82,15 +73,9 @@
         try:
             from ddtrace.appsec.internal.sqreen import SqreenLibrary
 
-<<<<<<< HEAD
-            self.protections = [SqreenLibrary(rules)]
-            self.writer.flush(timeout=0)
-            self.writer = HTTPEventWriter(api_key=get_env("api_key"), dogstatsd=dogstatsd)
-=======
             self._protections = [SqreenLibrary(rules)]
             self._writer.flush(timeout=0)
             self._writer = HTTPEventWriter(api_key=get_env("api_key"), dogstatsd=dogstatsd)
->>>>>>> ee3d9a5c
         except Exception as e:
             log.warning(
                 "AppSec module failed to load. Please report this issue to support@datadoghq.com",
@@ -104,33 +89,19 @@
     def disable(self):
         # type: () -> None
         """Disable the AppSec module and unload protections."""
-<<<<<<< HEAD
-        self.protections = []
-        self.writer.flush(timeout=0)
-        self.writer = NullEventWriter()
-        log.warning("AppSec module is disabled. Your application is not protected anymore.")
-=======
         self._protections = []
         self._writer.flush(timeout=0)
         self._writer = NullEventWriter()
         log.warning("AppSec module is disabled.")
->>>>>>> ee3d9a5c
 
     def process_request(self, span, **data):
         # type: (Span, Any) -> None
         """Process HTTP request data emitted by the integration hooks."""
         events = []  # type: List[Event]
-<<<<<<< HEAD
-        for protection in self.protections:
-            events.extend(protection.process(span, data))
-        if events:
-            self.writer.write(events)
-=======
         for protection in self._protections:
             events.extend(protection.process(span, data))
         if events:
             self._writer.write(events)
->>>>>>> ee3d9a5c
             self._retain_trace(span)
 
     def _retain_trace(self, span):
