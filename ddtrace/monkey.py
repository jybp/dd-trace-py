--- conflicted
+++ resolved
@@ -66,11 +66,8 @@
     # Auto-enable logging if the environment variable DD_LOGS_INJECTION is true
     "logging": config.logs_injection,
     "pynamodb": True,
-<<<<<<< HEAD
+    "pyodbc": True,
     "twisted": True,
-=======
-    "pyodbc": True,
->>>>>>> 415c5cc0
 }
 
 _LOCK = threading.Lock()
