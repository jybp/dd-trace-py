--- conflicted
+++ resolved
@@ -189,6 +189,11 @@
                     },
                 )
             ],
+        ),
+        Venv(
+            name="appsec",
+            command="pytest {cmdargs} tests/appsec/",
+            venvs=[Venv(pys=select_pys())],
         ),
         Venv(
             name="runtime",
@@ -967,11 +972,6 @@
             command="pytest {cmdargs} tests/contrib/urllib3",
         ),
         Venv(
-<<<<<<< HEAD
-            name="appsec",
-            command="pytest {cmdargs} tests/appsec/",
-            venvs=[Venv(pys=select_pys())],
-=======
             name="cassandra",
             venvs=[
                 # Python 3.9 requires a more recent release.
@@ -991,7 +991,6 @@
                 ),
             ],
             command="pytest {cmdargs} tests/contrib/cassandra",
->>>>>>> 46a2600a
         ),
         Venv(
             name="aiopg",
