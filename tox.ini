--- conflicted
+++ resolved
@@ -48,10 +48,7 @@
     {py27,py34,py35,py36}-requests{208,209,210,211,212,213}
     {py27,py34,py35,py36}-sqlalchemy{10,11}-psycopg2{27}-mysqlconnector{21}
     {py27,py34,py35,py36}-psycopg2{25,26,27}
-<<<<<<< HEAD
     {py34,py35,py36}-aiopg
-=======
->>>>>>> 0e8ed528
     {py34,py35,py36}-aiobotocore
     {py27,py34,py35,py36}-redis{26,27,28,29,210}
     {py27,py34,py35,py36}-sqlite3
@@ -96,16 +93,11 @@
     contrib: WebTest
     aiobotocore: aiobotocore
     aiobotocore: asynctest
-<<<<<<< HEAD
-    aiobotocore: moto
+    aiobotocore: moto>=1.0.1
     aiobotocore: flask
     aiopg: aiopg
     aiopg: sqlalchemy
     aiopg: asynctest
-=======
-    aiobotocore: moto>=1.0.1
-    aiobotocore: flask
->>>>>>> 0e8ed528
     aiohttp12: aiohttp>=1.2,<1.3
     aiohttp13: aiohttp>=1.3,<1.4
     tornado40: tornado>=4.0,<4.1
@@ -205,11 +197,7 @@
 # integration tests
     integration: nosetests {posargs} tests/test_integration.py
 # run all tests for the release jobs except the ones with a different test runner
-<<<<<<< HEAD
     contrib: nosetests {posargs} --exclude=".*(django|asyncio|aiohttp|aiopg|aiobotocore|gevent|falcon|flask_autopatch|bottle|pylons).*" tests/contrib
-=======
-    contrib: nosetests {posargs} --exclude=".*(django|asyncio|aiohttp|aiobotocore|gevent|falcon|flask_autopatch|bottle|pylons).*" tests/contrib
->>>>>>> 0e8ed528
     asyncio: nosetests {posargs} tests/contrib/asyncio
     aiohttp{12,13}-aiohttp_jinja{012,013}: nosetests {posargs} tests/contrib/aiohttp
     tornado{40,41,42,43,44}: nosetests {posargs} tests/contrib/tornado
