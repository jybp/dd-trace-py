# the tox file specifies a way of running our test suite
# against different combinations of libraries and python
# versions.

[tox]
# Our various test environments. The py*-all tasks will run the core
# library tests and all contrib tests with the latest library versions.
# The others will test specific versions of libraries.
#
# FIXME[gabin]:
# If the env name is longer than 128 characters (linux kernel limit specified
# in "master/include/linux/binfmts.h"), we'll get a "bad interpreter: No such file or directory" error.
#
#See linux kernel limitation:
# - https://github.com/torvalds/linux/blob/master/include/linux/binfmts.h#L12
#
#See related github topic:
# - https://github.com/pypa/virtualenv/issues/596

envlist =
    flake8
    wait
    {py27,py34}-boto
    {py27,py34}-botocore
    {py27,py34,py35,py36}-tracer
    {py27,py34,py35,py36}-integration
    {py27,py34,py35,py36}-ddtracerun
    {py34,py35,py36}-asyncio
<<<<<<< HEAD
    {py27}-pylons
    {py34,py35,py36}-aiohttp{12,13,21,22,23}-aiohttp_jinja{012,013}-yarl
=======
    {py27}-pylons{096,097,010,10}
    {py34,py35,py36}-aiohttp{12,13,20,21,22}-aiohttp_jinja{012,013}-yarl
>>>>>>> 98f8cb38
    {py27}-tornado{40,41,42,43,44}
    {py27}-tornado{40,41,42,43,44}-futures
    {py34,py35,py36}-tornado{40,41,42,43,44}
    {py27,py34,py35,py36}-bottle{12}-webtest
    {py27,py34,py35,py36}-bottle-autopatch{12}-webtest
    {py27,py34,py35,py36}-cassandra{35,36,37,38}
    {py27,py34,py35,py36}-celery{31,40}-redis{210}
    {py27,py34,py35,py36}-elasticsearch{16,17,18,23,24,51,52,53,54}
    {py27,py34,py35,py36}-falcon{10,11,12}
    {py27,py34,py35,py36}-falcon-autopatch{10,11,12}
    {py27,py34,py35,py36}-django{18,19,110,111}-djangopylibmc06-djangoredis45-pylibmc-redis{210}-memcached
    {py34,py35,py36}-django{200}-djangopylibmc06-djangoredis45-pylibmc-redis{210}-memcached
    {py27,py34,py35,py36}-django-autopatch{18,19,110,111}-djangopylibmc06-djangoredis45-pylibmc-redis{210}-memcached
    {py34,py35,py36}-django-autopatch{200}-djangopylibmc06-djangoredis45-pylibmc-redis{210}-memcached
    {py27,py34,py35,py36}-django-drf{110,111}-djangorestframework{34,35,36,37}
    {py34,py35,py36}-django-drf{200}-djangorestframework{37}
    {py27,py34,py35,py36}-flask{010,011,012}-blinker
    {py27,py34,py35,py36}-flask-autopatch{010,011,012}-blinker
    {py27,py34,py35,py36}-flask{010,011,012}-flaskcache{013}-memcached-redis{210}-blinker
    {py27,py34,py35,py36}-flask-autopatch{010,011,012}-flaskcache{013}-memcached-redis{210}-blinker
# flask_cache 0.12 is not python 3 compatible
    {py27}-flask{010,011}-flaskcache{012}-memcached-redis{210}-blinker
    {py27}-flask-autopatch{010,011}-flaskcache{012}-memcached-redis{210}-blinker
    {py27,py34,py35,py36}-gevent{11,12}
# gevent 1.0 is not python 3 compatible
    {py27}-gevent{10}
    {py27,py34,py35,py36}-httplib
    {py27,py34,py35,py36}-mysqlconnector{21}
    {py27}-mysqldb{12}
    {py27,py34,py35,py36}-mysqlclient{13}
    {py27,py34,py35,py36}-pylibmc{140,150}
    {py27,py34,py35,py36}-pymongo{30,31,32,33,34}-mongoengine{011}
    {py27,py34,py35,py36}-pyramid{17,18,19}-webtest
    {py27,py34,py35,py36}-pyramid-autopatch{17,18,19}-webtest
    {py27,py34,py35,py36}-requests{208,209,210,211,212,213}
    {py27,py34,py35,py36}-sqlalchemy{10,11}-psycopg2{27}-mysqlconnector{21}
    {py27,py34,py35,py36}-psycopg2{24,25,26,27}
    {py34,py35,py36}-aiobotocore{02,03,04}
    {py34,py35,py36}-aiopg{012,013}
    {py27,py34,py35,py36}-redis{26,27,28,29,210}
    {py27,py34,py35,py36}-sqlite3
    {py27,py34}-msgpack{03,04}

[testenv]
basepython =
    py27: python2.7
    py34: python3.4
    py35: python3.5
    py36: python3.6

deps =
# test dependencies installed in all envs
    mock
    nose
# force the downgrade as a workaround
# https://github.com/aio-libs/aiohttp/issues/2662
    yarl: yarl==0.18.0
# integrations
    aiobotocore04: aiobotocore>=0.4,<0.5
    aiobotocore03: aiobotocore>=0.3,<0.4
    aiobotocore02: aiobotocore>=0.2,<0.3
    aiopg012: aiopg>=0.12,<0.13
    aiopg013: aiopg>=0.13,<0.14
    aiopg: sqlalchemy
    aiohttp12: aiohttp>=1.2,<1.3
    aiohttp13: aiohttp>=1.3,<1.4
    aiohttp21: aiohttp>=2.1,<2.2
    aiohttp22: aiohttp>=2.2,<2.3
    aiohttp23: aiohttp>=2.3,<2.4
    tornado40: tornado>=4.0,<4.1
    tornado41: tornado>=4.1,<4.2
    tornado42: tornado>=4.2,<4.3
    tornado43: tornado>=4.3,<4.4
    tornado44: tornado>=4.4,<4.5
    futures: futures>=3.0,<3.1
    aiohttp_jinja012: aiohttp_jinja2>=0.12,<0.13
    aiohttp_jinja013: aiohttp_jinja2>=0.13,<0.14
    aiohttp_jinja014: aiohttp_jinja2>=0.14,<0.15
    blinker: blinker
    boto: boto
    boto: moto<1.0
    botocore: botocore
    botocore: moto<1.0
    bottle12: bottle>=0.12
    bottle-autopatch12: bottle>=0.12
    cassandra35: cassandra-driver>=3.5,<3.6
    cassandra36: cassandra-driver>=3.6,<3.7
    cassandra37: cassandra-driver>=3.7,<3.8
    cassandra38: cassandra-driver>=3.8,<3.9
    celery31: celery>=3.1,<3.2
    celery40: celery>=4.0,<4.1
    ddtracerun: redis
    elasticsearch16: elasticsearch>=1.6,<1.7
    elasticsearch17: elasticsearch>=1.7,<1.8
    elasticsearch18: elasticsearch>=1.8,<1.9
    elasticsearch23: elasticsearch>=2.3,<2.4
    elasticsearch24: elasticsearch>=2.4,<2.5
    elasticsearch51: elasticsearch>=5.1,<5.2
    elasticsearch52: elasticsearch>=5.2,<5.3
    elasticsearch53: elasticsearch>=5.3,<5.4
    elasticsearch54: elasticsearch>=5.4,<5.5
    falcon10: falcon>=1.0,<1.1
    falcon11: falcon>=1.1,<1.2
    falcon12: falcon>=1.2,<1.3
    falcon-autopatch10: falcon>=1.0,<1.1
    falcon-autopatch11: falcon>=1.1,<1.2
    falcon-autopatch12: falcon>=1.2,<1.3
    django18: django>=1.8,<1.9
    django19: django>=1.9,<1.10
    django110: django>=1.10,<1.11
    django111: django>=1.11,<1.12
    django200: django>=2.0,<2.1
    django-autopatch18: django>=1.8,<1.9
    django-autopatch19: django>=1.9,<1.10
    django-autopatch110: django>=1.10,<1.11
    django-autopatch111: django>=1.11,<1.12
    django-autopatch200: django>=2.0,<2.1
    django-drf110: django>=1.10,<1.11
    django-drf111: django>=1.11,<1.12
    django-drf200: django>=2.0,<2.1
    djangopylibmc06: django-pylibmc>=0.6,<0.7
    djangoredis45: django-redis>=4.5,<4.6
    djangorestframework34: djangorestframework>=3.4,<3.5
    djangorestframework35: djangorestframework>=3.5,<3.6
    djangorestframework36: djangorestframework>=3.6,<3.7
    djangorestframework37: djangorestframework>=3.7,<3.8
    flask010: flask>=0.10,<0.11
    flask011: flask>=0.11,<0.12
    flask012: flask>=0.12,<0.13
    flask-autopatch010: flask>=0.10,<0.11
    flask-autopatch011: flask>=0.11,<0.12
    flask-autopatch012: flask>=0.12,<0.13
    gevent10: gevent>=1.0,<1.1
    gevent11: gevent>=1.1,<1.2
    gevent12: gevent>=1.2,<1.3
    flaskcache012: flask_cache>=0.12,<0.13
    flaskcache013: flask_cache>=0.13,<0.14
    memcached: python-memcached
    msgpack03: msgpack-python>=0.3,<0.4
    msgpack04: msgpack-python>=0.4,<0.5
    mongoengine011: mongoengine>=0.11,<0.12
    mysqlconnector21: mysql-connector>=2.1,<2.2
    mysqldb12: mysql-python>=1.2,<1.3
    mysqlclient13: mysqlclient>=1.3,<1.4
# webob is required for Pylons < 1.0
    pylons096: pylons>=0.9.6,<0.9.7
    pylons096: webob<1.1
    pylons097: pylons>=0.9.7,<0.9.8
    pylons097: webob<1.1
    pylons010: pylons>=0.10,<0.11
    pylons010: webob<1.1
    pylons10: pylons>=1.0,<1.1
    pylibmc: pylibmc
    pylibmc140: pylibmc>=1.4.0,<1.5.0
    pylibmc150: pylibmc>=1.5.0,<1.6.0
    pymongo30: pymongo>=3.0,<3.1
    pymongo31: pymongo>=3.1,<3.2
    pymongo32: pymongo>=3.2,<3.3
    pymongo33: pymongo>=3.3,<3.4
    pymongo34: pymongo>=3.4,<3.5
    pyramid17: pyramid>=1.7,<1.8
    pyramid18: pyramid>=1.8,<1.9
    pyramid19: pyramid>=1.9,<1.10
    pyramid-autopatch17: pyramid>=1.7,<1.8
    pyramid-autopatch18: pyramid>=1.8,<1.9
    pyramid-autopatch19: pyramid>=1.9,<1.10
    psycopg224: psycopg2>=2.4,<2.5
    psycopg225: psycopg2>=2.5,<2.6
    psycopg226: psycopg2>=2.6,<2.7
    psycopg227: psycopg2>=2.7,<2.8
    redis26: redis>=2.6,<2.7
    redis27: redis>=2.7,<2.8
    redis28: redis>=2.8,<2.9
    redis29: redis>=2.9,<2.10
    redis210: redis>=2.10,<2.11
    requests200: requests>=2.0,<2.1
    requests200: requests-mock>=1.3
    requests208: requests>=2.8,<2.9
    requests208: requests-mock>=1.3
    requests209: requests>=2.9,<2.10
    requests209: requests-mock>=1.3
    requests210: requests>=2.10,<2.11
    requests210: requests-mock>=1.3
    requests211: requests>=2.11,<2.12
    requests211: requests-mock>=1.3
    requests212: requests>=2.12,<2.13
    requests212: requests-mock>=1.3
    requests213: requests>=2.13,<2.14
    requests213: requests-mock>=1.3
    requests218: requests>=2.18,<2.18
    requests218: requests-mock>=1.4
    sqlalchemy10: sqlalchemy>=1.0,<1.1
    sqlalchemy11: sqlalchemy>=1.1,<1.2
    sqlalchemy12: sqlalchemy>=1.2,<1.3
    webtest: WebTest

# pass along test env variables
passenv=TEST_*

commands =
# run only essential tests related to the tracing client
    tracer: nosetests {posargs} --exclude=".*(contrib|integration|commands).*" tests
# integration tests
    integration: nosetests {posargs} tests/test_integration.py
    asyncio: nosetests {posargs} tests/contrib/asyncio
    aiohttp{12,13,21,22,23}-aiohttp_jinja{012,013}: nosetests {posargs} tests/contrib/aiohttp
    tornado{40,41,42,43,44}: nosetests {posargs} tests/contrib/tornado
# run subsets of the tests for particular library versions
    {py27}-pylons{096,097,010,10}: nosetests {posargs} tests/contrib/pylons
    {py27,py34}-boto: nosetests {posargs} tests/contrib/boto
    {py27,py34}-botocore: nosetests {posargs} tests/contrib/botocore
    py{34}-aiobotocore{02,03,04}: nosetests {posargs} --exclude=".*(test_35).*" tests/contrib/aiobotocore
    py{35,36}-aiobotocore{02,03,04}: nosetests {posargs} tests/contrib/aiobotocore
    bottle{12}: nosetests {posargs} tests/contrib/bottle/test.py
    bottle-autopatch{12}: ddtrace-run nosetests {posargs} tests/contrib/bottle/test_autopatch.py
    cassandra{35,36,37,38}: nosetests {posargs} tests/contrib/cassandra
    celery{31,40}: nosetests {posargs} tests/contrib/celery
    elasticsearch{16,17,18,23,24,25,51,52,53,54}: nosetests {posargs} tests/contrib/elasticsearch
    django{18,19,110,111,200}: python tests/contrib/django/runtests.py {posargs}
    django-autopatch{18,19,110,111,200}: ddtrace-run python tests/contrib/django/runtests.py {posargs}
    django-drf{110,111,200}: python tests/contrib/djangorestframework/runtests.py {posargs}
    flaskcache{012,013}: nosetests {posargs} tests/contrib/flask_cache
    flask{010,011,012}: nosetests {posargs} tests/contrib/flask
    flask-autopatch{010,011,012}: ddtrace-run nosetests {posargs} tests/contrib/flask_autopatch
    falcon{10,11,12}: nosetests {posargs} tests/contrib/falcon/test_middleware.py
    falcon-autopatch{10,11,12}: ddtrace-run nosetests {posargs} tests/contrib/falcon/test_autopatch.py
    gevent{11,12}: nosetests {posargs} tests/contrib/gevent
    gevent{10}: nosetests {posargs} tests/contrib/gevent
    httplib: nosetests {posargs} tests/contrib/httplib
    mysqlconnector21: nosetests {posargs} tests/contrib/mysql
    mysqldb{12}: nosetests {posargs} tests/contrib/mysqldb
    mysqlclient{13}: nosetests {posargs} tests/contrib/mysqldb
    pylibmc{140,150}: nosetests {posargs} tests/contrib/pylibmc
    pymongo{30,31,32,33,34}: nosetests {posargs} tests/contrib/pymongo
    pyramid{17,18,19}: nosetests {posargs} tests/contrib/pyramid/test_pyramid.py
    pyramid-autopatch{17,18,19}: ddtrace-run nosetests {posargs} tests/contrib/pyramid/test_pyramid_autopatch.py
    mongoengine: nosetests {posargs} tests/contrib/mongoengine
    psycopg2{24,25,26,27}: nosetests {posargs} tests/contrib/psycopg
    py{34}-aiopg{012,013}: nosetests {posargs} --exclude=".*(test_aiopg_35).*" tests/contrib/aiopg
    py{35,36}-aiopg{012,013}: nosetests {posargs} tests/contrib/aiopg
    redis{26,27,28,29,210}: nosetests {posargs} tests/contrib/redis
    sqlite3: nosetests {posargs} tests/contrib/sqlite3
    requests{200,208,209,210,211,212,213}: nosetests {posargs} tests/contrib/requests
    sqlalchemy{10,11}: nosetests {posargs} tests/contrib/sqlalchemy
    ddtracerun: nosetests {posargs} tests/commands/test_runner.py
    msgpack{03,04}: nosetests {posargs} tests/test_encoders.py
    test_utils: nosetests {posargs} tests/contrib/test_utils.py

setenv =
    DJANGO_SETTINGS_MODULE = app.settings

[testenv:wait]
commands=python tests/wait-for-services.py {posargs}
basepython=python
deps=
    cassandra-driver
    psycopg2
    mysql-connector>=2.1,<2.2

# this is somewhat flaky (can fail and still be up) so try the tests anyway
ignore_outcome=true

[testenv:flake8]
deps=flake8==3.2.0
commands=flake8 ddtrace
basepython=python2


[falcon_autopatch]
setenv =
    DATADOG_SERVICE_NAME=my-falcon

[testenv:py27-falcon-autopatch10]
setenv =
    {[falcon_autopatch]setenv}
[testenv:py27-falcon-autopatch11]
setenv =
    {[falcon_autopatch]setenv}
[testenv:py27-falcon-autopatch12]
setenv =
    {[falcon_autopatch]setenv}
[testenv:py34-falcon-autopatch10]
setenv =
    {[falcon_autopatch]setenv}
[testenv:py34-falcon-autopatch11]
setenv =
    {[falcon_autopatch]setenv}
[testenv:py34-falcon-autopatch12]
setenv =
    {[falcon_autopatch]setenv}
[testenv:py35-falcon-autopatch10]
setenv =
    {[falcon_autopatch]setenv}
[testenv:py35-falcon-autopatch11]
setenv =
    {[falcon_autopatch]setenv}
[testenv:py35-falcon-autopatch12]
setenv =
    {[falcon_autopatch]setenv}
[testenv:py36-falcon-autopatch10]
setenv =
    {[falcon_autopatch]setenv}
[testenv:py36-falcon-autopatch11]
setenv =
    {[falcon_autopatch]setenv}
[testenv:py36-falcon-autopatch12]
setenv =
    {[falcon_autopatch]setenv}


[pyramid_autopatch]
setenv =
    DATADOG_SERVICE_NAME = foobar
    DATADOG_PYRAMID_DISTRIBUTED_TRACING = True

[testenv:py27-pyramid-autopatch17-webtest]
setenv =
    {[pyramid_autopatch]setenv}

[testenv:py27-pyramid-autopatch18-webtest]
setenv =
    {[pyramid_autopatch]setenv}

[testenv:py27-pyramid-autopatch19-webtest]
setenv =
    {[pyramid_autopatch]setenv}

[testenv:py34-pyramid-autopatch17-webtest]
setenv =
    {[pyramid_autopatch]setenv}

[testenv:py34-pyramid-autopatch18-webtest]
setenv =
    {[pyramid_autopatch]setenv}

[testenv:py34-pyramid-autopatch19-webtest]
setenv =
    {[pyramid_autopatch]setenv}

[testenv:py35-pyramid-autopatch17-webtest]
setenv =
    {[pyramid_autopatch]setenv}

[testenv:py35-pyramid-autopatch18-webtest]
setenv =
    {[pyramid_autopatch]setenv}

[testenv:py35-pyramid-autopatch19-webtest]
setenv =
    {[pyramid_autopatch]setenv}

[testenv:py36-pyramid-autopatch17-webtest]
setenv =
    {[pyramid_autopatch]setenv}

[testenv:py36-pyramid-autopatch18-webtest]
setenv =
    {[pyramid_autopatch]setenv}

[testenv:py36-pyramid-autopatch19-webtest]
setenv =
    {[pyramid_autopatch]setenv}


[django_autopatch]
setenv =
    DATADOG_ENV = test
    DJANGO_SETTINGS_MODULE = app.settings_untraced

[testenv:py27-django-autopatch18-djangopylibmc06-djangoredis45-pylibmc-redis-memcached]
setenv =
    {[django_autopatch]setenv}

[testenv:py27-django-autopatch19-djangopylibmc06-djangoredis45-pylibmc-redis-memcached]
setenv =
    {[django_autopatch]setenv}
[testenv:py27-django-autopatch110-djangopylibmc06-djangoredis45-pylibmc-redis-memcached]
setenv =
    {[django_autopatch]setenv}
[testenv:py27-django-autopatch111-djangopylibmc06-djangoredis45-pylibmc-redis-memcached]
setenv =
    {[django_autopatch]setenv}
[testenv:py34-django-autopatch18-djangopylibmc06-djangoredis45-pylibmc-redis-memcached]
setenv =
    {[django_autopatch]setenv}
[testenv:py34-django-autopatch19-djangopylibmc06-djangoredis45-pylibmc-redis-memcached]
setenv =
    {[django_autopatch]setenv}
[testenv:py34-django-autopatch110-djangopylibmc06-djangoredis45-pylibmc-redis-memcached]
setenv =
    {[django_autopatch]setenv}
[testenv:py34-django-autopatch111-djangopylibmc06-djangoredis45-pylibmc-redis-memcached]
setenv =
    {[django_autopatch]setenv}
[testenv:py34-django-autopatch200-djangopylibmc06-djangoredis45-pylibmc-redis-memcached]
setenv =
    {[django_autopatch]setenv}
[testenv:py35-django-autopatch18-djangopylibmc06-djangoredis45-pylibmc-redis-memcached]
setenv =
    {[django_autopatch]setenv}
[testenv:py35-django-autopatch19-djangopylibmc06-djangoredis45-pylibmc-redis-memcached]
setenv =
    {[django_autopatch]setenv}
[testenv:py35-django-autopatch110-djangopylibmc06-djangoredis45-pylibmc-redis-memcached]
setenv =
    {[django_autopatch]setenv}
[testenv:py35-django-autopatch111-djangopylibmc06-djangoredis45-pylibmc-redis-memcached]
setenv =
    {[django_autopatch]setenv}
[testenv:py35-django-autopatch200-djangopylibmc06-djangoredis45-pylibmc-redis-memcached]
setenv =
    {[django_autopatch]setenv}
[testenv:py36-django-autopatch18-djangopylibmc06-djangoredis45-pylibmc-redis-memcached]
setenv =
    {[django_autopatch]setenv}
[testenv:py36-django-autopatch19-djangopylibmc06-djangoredis45-pylibmc-redis-memcached]
setenv =
    {[django_autopatch]setenv}
[testenv:py36-django-autopatch110-djangopylibmc06-djangoredis45-pylibmc-redis-memcached]
setenv =
    {[django_autopatch]setenv}
[testenv:py36-django-autopatch111-djangopylibmc06-djangoredis45-pylibmc-redis-memcached]
setenv =
    {[django_autopatch]setenv}
[testenv:py36-django-autopatch200-djangopylibmc06-djangoredis45-pylibmc-redis-memcached]
setenv =
    {[django_autopatch]setenv}

[flask_autopatch]
setenv =
    DATADOG_SERVICE_NAME = test.flask.service

[testenv:py27-flask-autopatch010-blinker]
setenv =
    {[flask_autopatch]setenv}
[testenv:py27-flask-autopatch011-blinker]
setenv =
    {[flask_autopatch]setenv}
[testenv:py27-flask-autopatch012-blinker]
setenv =
    {[flask_autopatch]setenv}
[testenv:py34-flask-autopatch010-blinker]
setenv =
    {[flask_autopatch]setenv}
[testenv:py34-flask-autopatch011-blinker]
setenv =
    {[flask_autopatch]setenv}
[testenv:py34-flask-autopatch012-blinker]
setenv =
    {[flask_autopatch]setenv}
[testenv:py35-flask-autopatch010-blinker]
setenv =
    {[flask_autopatch]setenv}
[testenv:py35-flask-autopatch011-blinker]
setenv =
    {[flask_autopatch]setenv}
[testenv:py35-flask-autopatch012-blinker]
setenv =
    {[flask_autopatch]setenv}
[testenv:py36-flask-autopatch010-blinker]
setenv =
    {[flask_autopatch]setenv}
[testenv:py36-flask-autopatch011-blinker]
setenv =
    {[flask_autopatch]setenv}
[testenv:py36-flask-autopatch012-blinker]
setenv =
    {[flask_autopatch]setenv}
[testenv:py27-flask-autopatch010-flaskcache013-memcached-redis210-blinker]
setenv =
    {[flask_autopatch]setenv}
[testenv:py27-flask-autopatch011-flaskcache013-memcached-redis210-blinker]
setenv =
    {[flask_autopatch]setenv}
[testenv:py27-flask-autopatch012-flaskcache013-memcached-redis210-blinker]
setenv =
    {[flask_autopatch]setenv}
[testenv:py34-flask-autopatch010-flaskcache013-memcached-redis210-blinker]
setenv =
    {[flask_autopatch]setenv}
[testenv:py34-flask-autopatch011-flaskcache013-memcached-redis210-blinker]
setenv =
    {[flask_autopatch]setenv}
[testenv:py34-flask-autopatch012-flaskcache013-memcached-redis210-blinker]
setenv =
    {[flask_autopatch]setenv}
[testenv:py35-flask-autopatch010-flaskcache013-memcached-redis210-blinker]
setenv =
    {[flask_autopatch]setenv}
[testenv:py35-flask-autopatch011-flaskcache013-memcached-redis210-blinker]
setenv =
    {[flask_autopatch]setenv}
[testenv:py35-flask-autopatch012-flaskcache013-memcached-redis210-blinker]
setenv =
    {[flask_autopatch]setenv}
[testenv:py36-flask-autopatch010-flaskcache013-memcached-redis210-blinker]
setenv =
    {[flask_autopatch]setenv}
[testenv:py36-flask-autopatch011-flaskcache013-memcached-redis210-blinker]
setenv =
    {[flask_autopatch]setenv}
[testenv:py36-flask-autopatch012-flaskcache013-memcached-redis210-blinker]
setenv =
    {[flask_autopatch]setenv}
[testenv:py27-flask-autopatch010-flaskcache012-memcached-redis210-blinker]
setenv =
    {[flask_autopatch]setenv}
[testenv:py27-flask-autopatch011-flaskcache012-memcached-redis210-blinker]
setenv =
    {[flask_autopatch]setenv}

[bottle_autopatch]
setenv =
    DATADOG_SERVICE_NAME = bottle-app
[testenv:py27-bottle-autopatch12-webtest]
setenv =
    {[bottle_autopatch]setenv}
[testenv:py34-bottle-autopatch12-webtest]
setenv =
    {[bottle_autopatch]setenv}
[testenv:py35-bottle-autopatch12-webtest]
setenv =
    {[bottle_autopatch]setenv}
[testenv:py36-bottle-autopatch12-webtest]
setenv =
    {[bottle_autopatch]setenv}


[flake8]
ignore=W391,E231,E201,E202,E203,E261,E302,E128,E126,E124
max-line-length=120
exclude=tests<|MERGE_RESOLUTION|>--- conflicted
+++ resolved
@@ -26,13 +26,8 @@
     {py27,py34,py35,py36}-integration
     {py27,py34,py35,py36}-ddtracerun
     {py34,py35,py36}-asyncio
-<<<<<<< HEAD
-    {py27}-pylons
+    {py27}-pylons{096,097,010,10}
     {py34,py35,py36}-aiohttp{12,13,21,22,23}-aiohttp_jinja{012,013}-yarl
-=======
-    {py27}-pylons{096,097,010,10}
-    {py34,py35,py36}-aiohttp{12,13,20,21,22}-aiohttp_jinja{012,013}-yarl
->>>>>>> 98f8cb38
     {py27}-tornado{40,41,42,43,44}
     {py27}-tornado{40,41,42,43,44}-futures
     {py34,py35,py36}-tornado{40,41,42,43,44}
