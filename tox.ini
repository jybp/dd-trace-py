# the tox file specifies a way of running our test suite
# against different combinations of libraries and python
# versions.

[tox]
# Our various test environments. The py*-all tasks will run the core
# library tests and all contrib tests with the latest library versions.
# The others will test specific versions of libraries.
envlist =
    flake8
    wait

    {py27,py34,py35,py36}-tracer
    {py27,py34,py35,py36}-integration
    {py27,py34,py35,py36}-ddtracerun
    {py27,py34,py35,py36}-contrib
    {py34,py35,py36}-asyncio
    {py34,py35,py36}-aiohttp{12,13}-aiohttp_jinja{012,013}
    {py27,py34,py35,py36}-bottle{12}-webtest
    {py27,py34,py35,py36}-cassandra{35,36,37,38}
    {py27,py34,py35,py36}-celery{31,40}-redis{210}
    {py27,py34,py35,py36}-elasticsearch{23,24,51,52}
    {py27,py34,py35,py36}-falcon{10,11}
    {py27,py34,py35,py36}-django{18,19,110}-djangopylibmc06-djangoredis45-pylibmc-redis{210}-memcached
    {py27,py34,py35,py36}-django-autopatch{18,19,110}-djangopylibmc06-djangoredis45-pylibmc-redis{210}-memcached
    {py27,py34,py35,py36}-flask{010,011,012}-blinker
    {py27,py34,py35,py36}-flask{010,011,012}-flaskcache{013}-memcached-redis{210}-blinker
# flask_cache 0.12 is not python 3 compatible
    {py27}-flask{010,011}-flaskcache{012}-memcached-redis{210}-blinker
    {py27,py34,py35,py36}-gevent{11,12}
# gevent 1.0 is not python 3 compatible
    {py27}-gevent{10}
    {py27,py34,py35,py36}-mysqlconnector{21}
    {py27,py34,py35,py36}-pylibmc{140,150}
    {py27,py34,py35,py36}-pymongo{30,31,32,33,34}-mongoengine{011}
    {py27,py34,py35,py36}-pyramid{17,18}-webtest
    {py27,py34,py35,py36}-pyramid-autopatch{17,18}-webtest
    {py27,py34,py35,py36}-requests{208,209,210,211,212,213}
    {py27,py34,py35,py36}-sqlalchemy{10,11}-psycopg2{27}
    {py27,py34,py35,py36}-psycopg2{24,25,26,27}
    {py27,py34,py35,py36}-redis{26,27,28,29,210}
    {py27,py34,py35,py36}-sqlite3

[testenv]
basepython =
    py27: python2.7
    py34: python3.4
    py35: python3.5
    py36: python3.6

deps =
# test dependencies installed in all envs
    mock
    nose
    msgpack-python
# integrations
    contrib: blinker
    contrib: bottle
    contrib: cassandra-driver
    contrib: celery
    contrib: elasticsearch
    contrib: falcon
    contrib: flask
    contrib: flask_cache
    contrib: mongoengine
    contrib: mysql-connector
    contrib: psycopg2
    contrib: pylibmc
    contrib: pymongo
    contrib: pyramid
    contrib: python-memcached
    contrib: redis
    contrib: requests
    contrib: sqlalchemy
    contrib: WebTest
    aiohttp12: aiohttp>=1.2,<1.3
    aiohttp13: aiohttp>=1.3,<1.4
    aiohttp_jinja012: aiohttp_jinja2>=0.12,<0.13
    aiohttp_jinja013: aiohttp_jinja2>=0.13,<0.14
    blinker: blinker
    bottle12: bottle>=0.12
    cassandra35: cassandra-driver>=3.5,<3.6
    cassandra36: cassandra-driver>=3.6,<3.7
    cassandra37: cassandra-driver>=3.7,<3.8
    cassandra38: cassandra-driver>=3.8,<3.9
    celery31: celery>=3.1,<3.2
    celery40: celery>=4.0,<4.1
    ddtracerun: redis
    elasticsearch23: elasticsearch>=2.3,<2.4
    elasticsearch24: elasticsearch>=2.4,<2.5
    elasticsearch51: elasticsearch>=5.1,<5.2
    elasticsearch52: elasticsearch>=5.2,<5.3
    falcon10: falcon>=1.0,<1.1
    falcon11: falcon>=1.1,<1.2
    django18: django>=1.8,<1.9
    django19: django>=1.9,<1.10
    django110: django>=1.10,<1.11
    django-autopatch18: django>=1.8,<1.9
    django-autopatch19: django>=1.9,<1.10
    django-autopatch110: django>=1.10,<1.11
    djangopylibmc06: django-pylibmc>=0.6,<0.7
    djangoredis45: django-redis>=4.5,<4.6
    flask010: flask>=0.10,<0.11
    flask011: flask>=0.11,<0.12
    flask012: flask>=0.12,<0.13
    gevent10: gevent>=1.0,<1.1
    gevent11: gevent>=1.1,<1.2
    gevent12: gevent>=1.2,<1.3
    flaskcache012: flask_cache>=0.12,<0.13
    flaskcache013: flask_cache>=0.13,<0.14
    memcached: python-memcached
    mongoengine011: mongoengine>=0.11,<0.12
    mysqlconnector21: mysql-connector>=2.1,<2.2
    pylibmc: pylibmc
    pylibmc140: pylibmc>=1.4.0,<1.5.0
    pylibmc150: pylibmc>=1.5.0,<1.6.0
    pymongo30: pymongo>=3.0,<3.1
    pymongo31: pymongo>=3.1,<3.2
    pymongo32: pymongo>=3.2,<3.3
    pymongo33: pymongo>=3.3,<3.4
    pymongo34: pymongo>=3.4,<3.5
    pyramid17: pyramid>=1.7,<1.8
    pyramid18: pyramid>=1.8,<1.9
<<<<<<< HEAD
    pyramid-autopatch17: pyramid>=1.7,<1.8
    pyramid-autopatch18: pyramid>=1.8,<1.9
    psycopg2: psycopg2
    redis: redis
=======
    psycopg224: psycopg2>=2.4,<2.5
    psycopg225: psycopg2>=2.5,<2.6
    psycopg226: psycopg2>=2.6,<2.7
    psycopg227: psycopg2>=2.7,<2.8
    redis26: redis>=2.6,<2.7
    redis27: redis>=2.7,<2.8
    redis28: redis>=2.8,<2.9
    redis29: redis>=2.9,<2.10
    redis210: redis>=2.10,<2.11
>>>>>>> 1496d6ba
    requests200: requests>=2.0,<2.1
    requests208: requests>=2.8,<2.9
    requests209: requests>=2.9,<2.10
    requests210: requests>=2.10,<2.11
    requests211: requests>=2.11,<2.12
    requests212: requests>=2.12,<2.13
    requests213: requests>=2.13,<2.14
    sqlalchemy10: sqlalchemy>=1.0,<1.1
    sqlalchemy11: sqlalchemy==1.1.0b3
    webtest: WebTest

# pass along test env variables
passenv=TEST_*

commands =
# wait for services script
    wait: python tests/wait-for-services.py
# run only essential tests related to the tracing client
    tracer: nosetests {posargs} --exclude=".*(contrib|integration|commands).*" tests
# integration tests
    integration: nosetests {posargs} tests/test_integration.py
# run all tests for the release jobs except the ones with a different test runner
    contrib: nosetests {posargs} --exclude=".*(django|asyncio|aiohttp|gevent).*" tests/contrib
    asyncio: nosetests {posargs} tests/contrib/asyncio
    aiohttp{12,13}-aiohttp_jinja{012,013}: nosetests {posargs} tests/contrib/aiohttp
# run subsets of the tests for particular library versions
    bottle{12}: nosetests {posargs} tests/contrib/bottle/
    cassandra{35,36,37,38}: nosetests {posargs} tests/contrib/cassandra
    celery{31,40}: nosetests {posargs} tests/contrib/celery
    elasticsearch{23,24,51,52}: nosetests {posargs} tests/contrib/elasticsearch
    django{18,19,110}: python tests/contrib/django/runtests.py {posargs}
    django-autopatch{18,19,110}: ddtrace-run python tests/contrib/django/runtests.py {posargs}
    flaskcache{012,013}: nosetests {posargs} tests/contrib/flask_cache
    flask{010,011,012}: nosetests {posargs} tests/contrib/flask
    falcon{10,11}: nosetests {posargs} tests/contrib/falcon
    gevent{11,12}: nosetests {posargs} tests/contrib/gevent
    gevent{10}: nosetests {posargs} tests/contrib/gevent
    mysqlconnector21: nosetests {posargs} tests/contrib/mysql
    pylibmc{140,150}: nosetests {posargs} tests/contrib/pylibmc
    pymongo{30,31,32,33,34}: nosetests {posargs} tests/contrib/pymongo
<<<<<<< HEAD
    pyramid{17,18}: nosetests {posargs} tests/contrib/pyramid/test_pyramid.py
    pyramid-autopatch{17,18}: ddtrace-run nosetests {posargs} tests/contrib/pyramid/test_pyramid_autopatch.py
    mongoengine: nosetests {posargs} tests/contrib/mongoengine
    psycopg2: nosetests {posargs} tests/contrib/psycopg
    redis: nosetests {posargs} tests/contrib/redis
=======
    pyramid{17,18}: nosetests {posargs} tests/contrib/pyramid
    mongoengine{011}: nosetests {posargs} tests/contrib/mongoengine
    psycopg2{24,25,26,27}: nosetests {posargs} tests/contrib/psycopg
    redis{26,27,28,29,210}: nosetests {posargs} tests/contrib/redis
>>>>>>> 1496d6ba
    sqlite3: nosetests {posargs} tests/contrib/sqlite3
    requests{200,208,209,210,211,212,213}: nosetests {posargs} tests/contrib/requests
    sqlalchemy{10,11}: nosetests {posargs} tests/contrib/sqlalchemy
    ddtracerun: nosetests {posargs} tests/commands/test_runner.py

setenv =
    DJANGO_SETTINGS_MODULE = app.settings

[testenv:wait]
commands=python tests/wait-for-services.py
basepython=python
deps=
    cassandra-driver
    psycopg2
# this is somewhat flaky (can fail and still be up) so try the tests anyway
ignore_outcome=true

[testenv:flake8]
deps=flake8==3.2.0
commands=flake8 ddtrace
basepython=python2

[pyramid_autopatch]
setenv =
    DATADOG_SERVICE_NAME = foobar

[testenv:py27-pyramid-autopatch17-webtest]
setenv =
    {[pyramid_autopatch]setenv}

[testenv:py27-pyramid-autopatch18-webtest]
setenv =
    {[pyramid_autopatch]setenv}

[testenv:py34-pyramid-autopatch17-webtest]
setenv =
    {[pyramid_autopatch]setenv}
[testenv:py34-pyramid-autopatch18-webtest]
setenv =
    {[pyramid_autopatch]setenv}

[testenv:py35-pyramid-autopatch17-webtest]
setenv =
    {[pyramid_autopatch]setenv}

[testenv:py35-pyramid-autopatch18-webtest]
setenv =
    {[pyramid_autopatch]setenv}

[testenv:py36-pyramid-autopatch17-webtest]
setenv =
    {[pyramid_autopatch]setenv}

[testenv:py36-pyramid-autopatch18-webtest]
setenv =
    {[pyramid_autopatch]setenv}

[flake8]
ignore=W391,E231,E201,E202,E203,E261,E302,E128,E126,E124
max-line-length=120
exclude=tests



# Settings that are specific to django autopatching
[django_autopatch]
setenv =
    DATADOG_ENV = test
    DJANGO_SETTINGS_MODULE = app.settings_untraced


[testenv:py27-django-autopatch18-djangopylibmc06-djangoredis45-pylibmc-redis-memcached]
setenv =
    {[django_autopatch]setenv}

[testenv:py27-django-autopatch19-djangopylibmc06-djangoredis45-pylibmc-redis-memcached]
setenv =
    {[django_autopatch]setenv}
[testenv:py27-django-autopatch110-djangopylibmc06-djangoredis45-pylibmc-redis-memcached]
setenv =
    {[django_autopatch]setenv}
[testenv:py34-django-autopatch18-djangopylibmc06-djangoredis45-pylibmc-redis-memcached]
setenv =
    {[django_autopatch]setenv}
[testenv:py34-django-autopatch19-djangopylibmc06-djangoredis45-pylibmc-redis-memcached]
setenv =
    {[django_autopatch]setenv}
[testenv:py34-django-autopatch110-djangopylibmc06-djangoredis45-pylibmc-redis-memcached]
setenv =
    {[django_autopatch]setenv}
[testenv:py35-django-autopatch18-djangopylibmc06-djangoredis45-pylibmc-redis-memcached]
setenv =
    {[django_autopatch]setenv}
[testenv:py35-django-autopatch19-djangopylibmc06-djangoredis45-pylibmc-redis-memcached]
setenv =
    {[django_autopatch]setenv}
[testenv:py35-django-autopatch110-djangopylibmc06-djangoredis45-pylibmc-redis-memcached]
setenv =
    {[django_autopatch]setenv}
[testenv:py36-django-autopatch18-djangopylibmc06-djangoredis45-pylibmc-redis-memcached]
setenv =
    {[django_autopatch]setenv}
[testenv:py36-django-autopatch19-djangopylibmc06-djangoredis45-pylibmc-redis-memcached]
setenv =
    {[django_autopatch]setenv}
[testenv:py36-django-autopatch110-djangopylibmc06-djangoredis45-pylibmc-redis-memcached]
setenv =
    {[django_autopatch]setenv}<|MERGE_RESOLUTION|>--- conflicted
+++ resolved
@@ -121,12 +121,8 @@
     pymongo34: pymongo>=3.4,<3.5
     pyramid17: pyramid>=1.7,<1.8
     pyramid18: pyramid>=1.8,<1.9
-<<<<<<< HEAD
     pyramid-autopatch17: pyramid>=1.7,<1.8
     pyramid-autopatch18: pyramid>=1.8,<1.9
-    psycopg2: psycopg2
-    redis: redis
-=======
     psycopg224: psycopg2>=2.4,<2.5
     psycopg225: psycopg2>=2.5,<2.6
     psycopg226: psycopg2>=2.6,<2.7
@@ -136,7 +132,6 @@
     redis28: redis>=2.8,<2.9
     redis29: redis>=2.9,<2.10
     redis210: redis>=2.10,<2.11
->>>>>>> 1496d6ba
     requests200: requests>=2.0,<2.1
     requests208: requests>=2.8,<2.9
     requests209: requests>=2.9,<2.10
@@ -177,18 +172,11 @@
     mysqlconnector21: nosetests {posargs} tests/contrib/mysql
     pylibmc{140,150}: nosetests {posargs} tests/contrib/pylibmc
     pymongo{30,31,32,33,34}: nosetests {posargs} tests/contrib/pymongo
-<<<<<<< HEAD
     pyramid{17,18}: nosetests {posargs} tests/contrib/pyramid/test_pyramid.py
     pyramid-autopatch{17,18}: ddtrace-run nosetests {posargs} tests/contrib/pyramid/test_pyramid_autopatch.py
     mongoengine: nosetests {posargs} tests/contrib/mongoengine
-    psycopg2: nosetests {posargs} tests/contrib/psycopg
-    redis: nosetests {posargs} tests/contrib/redis
-=======
-    pyramid{17,18}: nosetests {posargs} tests/contrib/pyramid
-    mongoengine{011}: nosetests {posargs} tests/contrib/mongoengine
     psycopg2{24,25,26,27}: nosetests {posargs} tests/contrib/psycopg
     redis{26,27,28,29,210}: nosetests {posargs} tests/contrib/redis
->>>>>>> 1496d6ba
     sqlite3: nosetests {posargs} tests/contrib/sqlite3
     requests{200,208,209,210,211,212,213}: nosetests {posargs} tests/contrib/requests
     sqlalchemy{10,11}: nosetests {posargs} tests/contrib/sqlalchemy
